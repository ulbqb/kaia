// Modifications Copyright 2020 The klaytn Authors
// Copyright 2018 The go-ethereum Authors
// This file is part of the go-ethereum library.
//
// The go-ethereum library is free software: you can redistribute it and/or modify
// it under the terms of the GNU Lesser General Public License as published by
// the Free Software Foundation, either version 3 of the License, or
// (at your option) any later version.
//
// The go-ethereum library is distributed in the hope that it will be useful,
// but WITHOUT ANY WARRANTY; without even the implied warranty of
// MERCHANTABILITY or FITNESS FOR A PARTICULAR PURPOSE. See the
// GNU Lesser General Public License for more details.
//
// You should have received a copy of the GNU Lesser General Public License
// along with the go-ethereum library. If not, see <http://www.gnu.org/licenses/>.
//
// This file is derived from rpc/websocket_test.go (2020/04/03).
// Modified and improved for the klaytn development.

package rpc

import (
	"context"
	"encoding/base64"
	"net"
	"net/http"
	"net/http/httptest"
	"reflect"
	"strings"
	"testing"
	"time"

	"github.com/gorilla/websocket"
	"github.com/klaytn/klaytn/common"
	"github.com/stretchr/testify/assert"
)

type echoArgs struct {
	S string
}

type echoResult struct {
	String string
	Int    int
	Args   *echoArgs
}

func TestWebsocketLargeCall(t *testing.T) {
	t.Parallel()

	// create server
	var (
		srv     = newTestServer("service", new(Service))
		httpsrv = httptest.NewServer(srv.WebsocketHandler([]string{"*"}))
		wsAddr  = "ws:" + strings.TrimPrefix(httpsrv.URL, "http:")
	)
	defer srv.Stop()
	defer httpsrv.Close()
	time.Sleep(100 * time.Millisecond)

	ctx, cancel := context.WithTimeout(context.Background(), 10*time.Second)
	defer cancel()
	client, err := DialWebsocket(ctx, wsAddr, "")
	if err != nil {
		t.Fatalf("can't dial: %v", err)
	}
	defer client.Close()

	// set configurations before testing
	var result echoResult
	method := "service_echo"

	// This call sends slightly less than the limit and should work.
	arg := strings.Repeat("x", common.MaxRequestContentLength-200)
	assert.NoError(t, client.Call(&result, method, arg, 1), "valid call didn't work")
	assert.Equal(t, arg, result.String, "wrong string echoed")

	// This call sends slightly larger than the allowed size and shouldn't work.
	arg = strings.Repeat("x", common.MaxRequestContentLength)
	assert.Error(t, client.Call(&result, method, arg, 1), "no error for too large call")
}

<<<<<<< HEAD
func newTestListener() net.Listener {
	ln, err := net.Listen("tcp", "localhost:0")
	if err != nil {
		panic(err)
	}
	return ln
}

func TestFastWSServer_MaxConnections(t *testing.T) {
	// create server
	var (
		srv = newTestServer("service", new(Service))
		ln  = newTestListener()
	)
	defer srv.Stop()
	defer ln.Close()

	go NewFastWSServer([]string{"*"}, srv).Serve(ln)
	time.Sleep(100 * time.Millisecond)

	// set max websocket connections
	MaxWebsocketConnections = 3
	testWebsocketMaxConnections(t, "ws://"+ln.Addr().String(), int(MaxWebsocketConnections))
}

func testWebsocketMaxConnections(t *testing.T, addr string, maxConnections int) {
	var closers []*Client

	for i := 0; i <= maxConnections; i++ {
		client, err := DialWebsocket(context.Background(), addr, "")
		if err != nil {
			t.Fatal(err)
		}
		closers = append(closers, client)

		var result echoResult
		method := "service_echo"
		arg := strings.Repeat("x", i)
		err = client.Call(&result, method, arg, 1)
		if i < int(MaxWebsocketConnections) {
			assert.NoError(t, err)
			assert.Equal(t, arg, result.String, "wrong string echoed")
		} else {
			assert.Error(t, err)
			// assert.Equal(t, "EOF", err.Error())
		}
	}

	for _, client := range closers {
		client.Close()
	}
}

=======
>>>>>>> 3ff57e77
func TestWebsocketClientHeaders(t *testing.T) {
	t.Parallel()

	endpoint, header, err := wsClientHeaders("wss://testuser:test-PASS_01@example.com:1234", "https://example.com")
	if err != nil {
		t.Fatalf("wsGetConfig failed: %s", err)
	}
	if endpoint != "wss://example.com:1234" {
		t.Fatal("User should have been stripped from the URL")
	}
	if header.Get("authorization") != "Basic dGVzdHVzZXI6dGVzdC1QQVNTXzAx" {
		t.Fatal("Basic auth header is incorrect")
	}
	if header.Get("origin") != "https://example.com" {
		t.Fatal("Origin not set")
	}
}

// This test checks that the server rejects connections from disallowed origins.
func TestWebsocketOriginCheck(t *testing.T) {
	t.Parallel()

	var (
		srv     = newTestServer("service", new(Service))
		httpsrv = httptest.NewServer(srv.WebsocketHandler([]string{"http://example.com"}))
		wsURL   = "ws:" + strings.TrimPrefix(httpsrv.URL, "http:")
	)
	defer srv.Stop()
	defer httpsrv.Close()

	client, err := DialWebsocket(context.Background(), wsURL, "http://ekzample.com")
	if err == nil {
		client.Close()
		t.Fatal("no error for wrong origin")
	}
	wantErr := wsHandshakeError{websocket.ErrBadHandshake, "403 Forbidden"}
	if !reflect.DeepEqual(err, wantErr) {
		t.Fatalf("wrong error for wrong origin: %q", err)
	}
}

func TestClientWebsocketPing(t *testing.T) {
	t.Parallel()

	var (
		sendPing    = make(chan struct{})
		server      = wsPingTestServer(t, sendPing)
		ctx, cancel = context.WithTimeout(context.Background(), 1*time.Second)
	)
	defer cancel()
	defer server.Shutdown(ctx)

	client, err := DialContext(ctx, "ws://"+server.Addr)
	if err != nil {
		t.Fatalf("client dial error: %v", err)
	}
	resultChan := make(chan int)
	sub, err := client.KlaySubscribe(ctx, resultChan, "foo")
	if err != nil {
		t.Fatalf("client subscribe error: %v", err)
	}

	// Wait for the context's deadline to be reached before proceeding.
	// This is important for reproducing https://github.com/ethereum/go-ethereum/issues/19798
	<-ctx.Done()
	close(sendPing)

	// Wait for the subscription result.
	timeout := time.NewTimer(5 * time.Second)
	for {
		select {
		case err := <-sub.Err():
			t.Error("client subscription error:", err)
		case result := <-resultChan:
			t.Log("client got result:", result)
			return
		case <-timeout.C:
			t.Error("didn't get any result within the test timeout")
			return
		}
	}
}

// wsPingTestServer runs a WebSocket server which accepts a single subscription request.
// When a value arrives on sendPing, the server sends a ping frame, waits for a matching
// pong and finally delivers a single subscription result.
func wsPingTestServer(t *testing.T, sendPing <-chan struct{}) *http.Server {
	var srv http.Server
	shutdown := make(chan struct{})
	srv.RegisterOnShutdown(func() {
		close(shutdown)
	})
	srv.Handler = http.HandlerFunc(func(w http.ResponseWriter, r *http.Request) {
		// Upgrade to WebSocket.
		upgrader := websocket.Upgrader{
			CheckOrigin: func(r *http.Request) bool { return true },
		}
		conn, err := upgrader.Upgrade(w, r, nil)
		if err != nil {
			t.Errorf("server WS upgrade error: %v", err)
			return
		}
		defer conn.Close()

		// Handle the connection.
		wsPingTestHandler(t, conn, shutdown, sendPing)
	})

	// Start the server.
	listener, err := net.Listen("tcp", "127.0.0.1:0")
	if err != nil {
		t.Fatal("can't listen:", err)
	}
	srv.Addr = listener.Addr().String()
	go srv.Serve(listener)
	return &srv
}

func wsPingTestHandler(t *testing.T, conn *websocket.Conn, shutdown, sendPing <-chan struct{}) {
	// Canned responses for the eth_subscribe call in TestClientWebsocketPing.
	const (
		subResp   = `{"jsonrpc":"2.0","id":1,"result":"0x00"}`
		subNotify = `{"jsonrpc":"2.0","method":"eth_subscription","params":{"subscription":"0x00","result":1}}`
	)

	// Handle subscribe request.
	if _, _, err := conn.ReadMessage(); err != nil {
		t.Errorf("server read error: %v", err)
		return
	}
	if err := conn.WriteMessage(websocket.TextMessage, []byte(subResp)); err != nil {
		t.Errorf("server write error: %v", err)
		return
	}

	// Read from the connection to process control messages.
	pongCh := make(chan string)
	conn.SetPongHandler(func(d string) error {
		t.Logf("server got pong: %q", d)
		pongCh <- d
		return nil
	})
	go func() {
		for {
			typ, msg, err := conn.ReadMessage()
			if err != nil {
				return
			}
			t.Logf("server got message (%d): %q", typ, msg)
		}
	}()

	// Write messages.
	var (
		sendResponse <-chan time.Time
		wantPong     string
	)
	for {
		select {
		case _, open := <-sendPing:
			if !open {
				sendPing = nil
			}
			t.Logf("server sending ping")
			conn.WriteMessage(websocket.PingMessage, []byte("ping"))
			wantPong = "ping"
		case data := <-pongCh:
			if wantPong == "" {
				t.Errorf("unexpected pong")
			} else if data != wantPong {
				t.Errorf("got pong with wrong data %q", data)
			}
			wantPong = ""
			sendResponse = time.NewTimer(200 * time.Millisecond).C
		case <-sendResponse:
			t.Logf("server sending response")
			conn.WriteMessage(websocket.TextMessage, []byte(subNotify))
			sendResponse = nil
		case <-shutdown:
			conn.Close()
			return
		}
	}
}

func TestWebsocketAuthCheck(t *testing.T) {
	t.Parallel()

	var (
		srv     = newTestServer("service", new(Service))
		httpsrv = httptest.NewServer(srv.WebsocketHandler([]string{"http://example.com"}))
		wsURL   = "ws://testuser:test-PASS_01@" + strings.TrimPrefix(httpsrv.URL, "http://")
	)
	connect := false
	origHandler := httpsrv.Config.Handler
	httpsrv.Config.Handler = http.HandlerFunc(
		func(w http.ResponseWriter, r *http.Request) {
			auth := r.Header.Get("Authorization")
			expectedAuth := "Basic " + base64.StdEncoding.EncodeToString([]byte("testuser:test-PASS_01"))
			if r.Method == http.MethodGet && auth == expectedAuth {
				connect = true
				w.WriteHeader(http.StatusSwitchingProtocols)
				return
			}
			if !connect {
				http.Error(w, "connect with authorization not received", http.StatusMethodNotAllowed)
				return
			}
			origHandler.ServeHTTP(w, r)
		})
	defer srv.Stop()
	defer httpsrv.Close()

	client, err := DialWebsocket(context.Background(), wsURL, "http://example.com")
	if err == nil {
		client.Close()
		t.Fatal("no error for connect with auth header")
	}
	wantErr := wsHandshakeError{websocket.ErrBadHandshake, "101 Switching Protocols"}
	if !reflect.DeepEqual(err, wantErr) {
		t.Fatalf("wrong error for auth header: %q", err)
	}
}<|MERGE_RESOLUTION|>--- conflicted
+++ resolved
@@ -81,62 +81,6 @@
 	assert.Error(t, client.Call(&result, method, arg, 1), "no error for too large call")
 }
 
-<<<<<<< HEAD
-func newTestListener() net.Listener {
-	ln, err := net.Listen("tcp", "localhost:0")
-	if err != nil {
-		panic(err)
-	}
-	return ln
-}
-
-func TestFastWSServer_MaxConnections(t *testing.T) {
-	// create server
-	var (
-		srv = newTestServer("service", new(Service))
-		ln  = newTestListener()
-	)
-	defer srv.Stop()
-	defer ln.Close()
-
-	go NewFastWSServer([]string{"*"}, srv).Serve(ln)
-	time.Sleep(100 * time.Millisecond)
-
-	// set max websocket connections
-	MaxWebsocketConnections = 3
-	testWebsocketMaxConnections(t, "ws://"+ln.Addr().String(), int(MaxWebsocketConnections))
-}
-
-func testWebsocketMaxConnections(t *testing.T, addr string, maxConnections int) {
-	var closers []*Client
-
-	for i := 0; i <= maxConnections; i++ {
-		client, err := DialWebsocket(context.Background(), addr, "")
-		if err != nil {
-			t.Fatal(err)
-		}
-		closers = append(closers, client)
-
-		var result echoResult
-		method := "service_echo"
-		arg := strings.Repeat("x", i)
-		err = client.Call(&result, method, arg, 1)
-		if i < int(MaxWebsocketConnections) {
-			assert.NoError(t, err)
-			assert.Equal(t, arg, result.String, "wrong string echoed")
-		} else {
-			assert.Error(t, err)
-			// assert.Equal(t, "EOF", err.Error())
-		}
-	}
-
-	for _, client := range closers {
-		client.Close()
-	}
-}
-
-=======
->>>>>>> 3ff57e77
 func TestWebsocketClientHeaders(t *testing.T) {
 	t.Parallel()
 
