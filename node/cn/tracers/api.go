// Modifications Copyright 2022 The klaytn Authors
// Copyright 2021 The go-ethereum Authors
// This file is part of the go-ethereum library.
//
// The go-ethereum library is free software: you can redistribute it and/or modify
// it under the terms of the GNU Lesser General Public License as published by
// the Free Software Foundation, either version 3 of the License, or
// (at your option) any later version.
//
// The go-ethereum library is distributed in the hope that it will be useful,
// but WITHOUT ANY WARRANTY; without even the implied warranty of
// MERCHANTABILITY or FITNESS FOR A PARTICULAR PURPOSE. See the
// GNU Lesser General Public License for more details.
//
// You should have received a copy of the GNU Lesser General Public License
// along with the go-ethereum library. If not, see <http://www.gnu.org/licenses/>.
//
// This file is derived from eth/tracers/api.go (2022/08/08).
// Modified and improved for the klaytn development.

package tracers

import (
	"bufio"
	"bytes"
	"context"
	"errors"
	"fmt"
	"math/big"
	"os"
	"reflect"
	"runtime"
	"sync"
	"sync/atomic"
	"time"

	kaiaapi "github.com/kaiachain/kaia/api"
	"github.com/kaiachain/kaia/blockchain"
	"github.com/kaiachain/kaia/blockchain/state"
	"github.com/kaiachain/kaia/blockchain/types"
	"github.com/kaiachain/kaia/blockchain/vm"
	"github.com/kaiachain/kaia/common"
	"github.com/kaiachain/kaia/common/hexutil"
	"github.com/kaiachain/kaia/consensus"
	"github.com/kaiachain/kaia/log"
	"github.com/kaiachain/kaia/networks/rpc"
	"github.com/kaiachain/kaia/params"
	"github.com/kaiachain/kaia/rlp"
	"github.com/kaiachain/kaia/storage/database"
)

const (
	// defaultTraceTimeout is the amount of time a single transaction can execute
	// by default before being forcefully aborted.
	defaultTraceTimeout = 5 * time.Second

	// defaultLoggerTimeout is the amount of time a logger can aggregate trace logs
	defaultLoggerTimeout = 1 * time.Second

	// defaultTraceReexec is the number of blocks the tracer is willing to go back
	// and reexecute to produce missing historical state necessary to run a specific
	// trace.
	defaultTraceReexec = uint64(128)

	// defaultTracechainMemLimit is the size of the triedb, at which traceChain
	// switches over and tries to use a disk-backed database instead of building
	// on top of memory.
	// For non-archive nodes, this limit _will_ be overblown, as disk-backed tries
	// will only be found every ~15K blocks or so.
	// For Kaia, this value is set to a value 4 times larger compared to the ethereum setting.
	defaultTracechainMemLimit = common.StorageSize(4 * 500 * 1024 * 1024)

	// fastCallTracer is the go-version callTracer which is lighter and faster than
	// Javascript version.
	fastCallTracer = "fastCallTracer"
)

var (
	HeavyAPIRequestLimit int32 = 500 // WARN: changing this value will have no effect. This value is for test. See HeavyDebugRequestLimitFlag
	heavyAPIRequestCount int32 = 0
)

// StateReleaseFunc is used to deallocate resources held by constructing a
// historical state for tracing purposes.
type StateReleaseFunc func()

// Backend interface provides the common API services with access to necessary functions.
type Backend interface {
	HeaderByHash(ctx context.Context, hash common.Hash) (*types.Header, error)
	HeaderByNumber(ctx context.Context, number rpc.BlockNumber) (*types.Header, error)
	BlockByHash(ctx context.Context, hash common.Hash) (*types.Block, error)
	BlockByNumber(ctx context.Context, number rpc.BlockNumber) (*types.Block, error)
	GetTxAndLookupInfo(txHash common.Hash) (*types.Transaction, common.Hash, uint64, uint64)
	RPCGasCap() *big.Int
	ChainConfig() *params.ChainConfig
	ChainDB() database.DBManager
	Engine() consensus.Engine
	// StateAtBlock returns the state corresponding to the stateroot of the block.
	// N.B: For executing transactions on block N, the required stateRoot is block N-1,
	// so this method should be called with the parent.
	StateAtBlock(ctx context.Context, block *types.Block, reexec uint64, base *state.StateDB, readOnly bool, preferDisk bool) (*state.StateDB, StateReleaseFunc, error)
	StateAtTransaction(ctx context.Context, block *types.Block, txIndex int, reexec uint64, base *state.StateDB, readOnly bool, preferDisk bool) (blockchain.Message, vm.BlockContext, vm.TxContext, *state.StateDB, StateReleaseFunc, error)
}

// CommonAPI contains
// - public methods that change behavior depending on `.unsafeTrace` flag.
// For instance, TraceTransaction and TraceCall may or may not support custom tracers.
// - private helper methods such as traceTx
type CommonAPI struct {
	backend     Backend
	unsafeTrace bool
}

// API contains public methods that are considered "safe" to expose in public RPC.
type API struct {
	CommonAPI
}

// UnsafeAPI contains public methods that are considered "unsafe" to expose in public RPC.
type UnsafeAPI struct {
	CommonAPI
}

// NewUnsafeAPI creates a new UnsafeAPI definition
func NewUnsafeAPI(backend Backend) *UnsafeAPI {
	return &UnsafeAPI{
		CommonAPI{backend: backend, unsafeTrace: true},
	}
}

// NewAPI creates a new API definition
func NewAPI(backend Backend) *API {
	return &API{
		CommonAPI{backend: backend, unsafeTrace: false},
	}
}

type chainContext struct {
	backend Backend
	ctx     context.Context
}

func (context *chainContext) Engine() consensus.Engine {
	return context.backend.Engine()
}

func (context *chainContext) GetHeader(hash common.Hash, number uint64) *types.Header {
	header, err := context.backend.HeaderByNumber(context.ctx, rpc.BlockNumber(number))
	if err != nil {
		return nil
	}
	if header.Hash() == hash {
		return header
	}
	header, err = context.backend.HeaderByHash(context.ctx, hash)
	if err != nil {
		return nil
	}
	return header
}

// chainContext constructs the context reader which is used by the evm for reading
// the necessary chain context.
func newChainContext(ctx context.Context, backend Backend) blockchain.ChainContext {
	return &chainContext{backend: backend, ctx: ctx}
}

// blockByNumber is the wrapper of the chain access function offered by the backend.
// It will return an error if the block is not found.
func (api *CommonAPI) blockByNumber(ctx context.Context, number rpc.BlockNumber) (*types.Block, error) {
	return api.backend.BlockByNumber(ctx, number)
}

// blockByHash is the wrapper of the chain access function offered by the backend.
// It will return an error if the block is not found.
func (api *CommonAPI) blockByHash(ctx context.Context, hash common.Hash) (*types.Block, error) {
	return api.backend.BlockByHash(ctx, hash)
}

// blockByNumberAndHash is the wrapper of the chain access function offered by
// the backend. It will return an error if the block is not found.
func (api *CommonAPI) blockByNumberAndHash(ctx context.Context, number rpc.BlockNumber, hash common.Hash) (*types.Block, error) {
	block, err := api.blockByNumber(ctx, number)
	if err != nil {
		return nil, err
	}
	if block.Hash() == hash {
		return block, nil
	}
	return api.blockByHash(ctx, hash)
}

// TraceConfig holds extra parameters to trace functions.
type TraceConfig struct {
	*vm.LogConfig
	Tracer        *string
	Timeout       *string
	LoggerTimeout *string
	Reexec        *uint64
}

// StdTraceConfig holds extra parameters to standard-json trace functions.
type StdTraceConfig struct {
	*vm.LogConfig
	Reexec *uint64
	TxHash common.Hash
}

// txTraceResult is the result of a single transaction trace.
type txTraceResult struct {
	TxHash common.Hash `json:"txHash,omitempty"` // transaction hash
	Result interface{} `json:"result,omitempty"` // Trace results produced by the tracer
	Error  string      `json:"error,omitempty"`  // Trace failure produced by the tracer
}

// blockTraceTask represents a single block trace task when an entire chain is
// being traced.
type blockTraceTask struct {
	statedb *state.StateDB   // Intermediate state prepped for tracing
	block   *types.Block     // Block to trace the transactions from
	release StateReleaseFunc // The function to release the held resource for this task
	results []*txTraceResult // Trace results procudes by the task
}

// blockTraceResult represets the results of tracing a single block when an entire
// chain is being traced.
type blockTraceResult struct {
	Block  hexutil.Uint64   `json:"block"`  // Block number corresponding to this trace
	Hash   common.Hash      `json:"hash"`   // Block hash corresponding to this trace
	Traces []*txTraceResult `json:"traces"` // Trace results produced by the task
}

// txTraceTask represents a single transaction trace task when an entire block
// is being traced.
type txTraceTask struct {
	statedb *state.StateDB // Intermediate state prepped for tracing
	index   int            // Transaction offset in the block
}

func checkRangeAndReturnBlock(api *CommonAPI, ctx context.Context, start, end rpc.BlockNumber) (*types.Block, *types.Block, error) {
	// Fetch the block interval that we want to trace
	from, err := api.blockByNumber(ctx, start)
	if err != nil {
		return nil, nil, err
	}
	to, err := api.blockByNumber(ctx, end)
	if err != nil {
		return nil, nil, err
	}

	// Trace the chain if we've found all our blocks
	if from == nil {
		return nil, nil, fmt.Errorf("starting block #%d not found", start)
	}
	if to == nil {
		return nil, nil, fmt.Errorf("end block #%d not found", end)
	}
	if from.Number().Cmp(to.Number()) >= 0 {
		return nil, nil, fmt.Errorf("end block #%d needs to come after start block #%d", end, start)
	}
	return from, to, nil
}

// TraceChain returns the structured logs created during the execution of EVM
// between two blocks (excluding start) and returns them as a JSON object.
func (api *UnsafeAPI) TraceChain(ctx context.Context, start, end rpc.BlockNumber, config *TraceConfig) (*rpc.Subscription, error) {
	from, to, err := checkRangeAndReturnBlock(&api.CommonAPI, ctx, start, end)
	if err != nil {
		return nil, err
	}
	// Tracing a chain is a **long** operation, only do with subscriptions
	notifier, supported := rpc.NotifierFromContext(ctx)
	if !supported {
		return &rpc.Subscription{}, rpc.ErrNotificationsUnsupported
	}
	sub := notifier.CreateSubscription()
	_, err = api.traceChain(from, to, config, notifier, sub)
	return sub, err
}

// releaser is a helper tool responsible for caching the release
// callbacks of tracing state.
type releaser struct {
	releases []StateReleaseFunc
	lock     sync.Mutex
}

func (r *releaser) add(release StateReleaseFunc) {
	r.lock.Lock()
	defer r.lock.Unlock()

	r.releases = append(r.releases, release)
}

func (r *releaser) call() {
	r.lock.Lock()
	defer r.lock.Unlock()

	for _, release := range r.releases {
		release()
	}
	r.releases = r.releases[:0]
}

// traceChain configures a new tracer according to the provided configuration, and
// executes all the transactions contained within. The tracing chain range includes
// the end block but excludes the start one. The return value will be one item per
// transaction, dependent on the requested tracer.
// The tracing procedure should be aborted in case the closed signal is received.
//
// The traceChain operates in two modes: subscription mode and rpc mode
//   - if notifier and sub is not nil, it works as a subscription mode and returns nothing
//   - if those parameters are nil, it works as a rpc mode and returns the block trace results, so it can pass the result through rpc-call
func (api *CommonAPI) traceChain(start, end *types.Block, config *TraceConfig, notifier *rpc.Notifier, sub *rpc.Subscription) (map[uint64]*blockTraceResult, error) {
	// Prepare all the states for tracing. Note this procedure can take very
	// long time. Timeout mechanism is necessary.
	reexec := defaultTraceReexec
	if config != nil && config.Reexec != nil {
		reexec = *config.Reexec
	}
	// Execute all the transaction contained within the chain concurrently for each block
	blocks := int(end.NumberU64() - start.NumberU64())
	threads := runtime.NumCPU()
	if threads > blocks {
		threads = blocks
	}
	var (
		pend     = new(sync.WaitGroup)
		tasks    = make(chan *blockTraceTask, threads)
		results  = make(chan *blockTraceTask, threads)
		localctx = context.Background()
		reler    = new(releaser)
	)
	for th := 0; th < threads; th++ {
		pend.Add(1)
		go func() {
			defer pend.Done()

			// Fetch and execute the block trace tasks
			for task := range tasks {
				signer := types.MakeSigner(api.backend.ChainConfig(), task.block.Number())
				blockCtx := blockchain.NewEVMBlockContext(task.block.Header(), newChainContext(localctx, api.backend), nil)

				// Trace all the transactions contained within
				for i, tx := range task.block.Transactions() {
					msg, err := tx.AsMessageWithAccountKeyPicker(signer, task.statedb, task.block.NumberU64())
					if err != nil {
						logger.Warn("Tracing failed", "hash", tx.Hash(), "block", task.block.NumberU64(), "err", err)
						task.results[i] = &txTraceResult{TxHash: tx.Hash(), Error: err.Error()}
						break
					}

					txCtx := blockchain.NewEVMTxContext(msg, task.block.Header(), api.backend.ChainConfig())

					res, err := api.traceTx(localctx, msg, blockCtx, txCtx, task.statedb, config)
					if err != nil {
						task.results[i] = &txTraceResult{TxHash: tx.Hash(), Error: err.Error()}
						logger.Warn("Tracing failed", "hash", tx.Hash(), "block", task.block.NumberU64(), "err", err)
						break
					}
					task.statedb.Finalise(true, true)
					task.results[i] = &txTraceResult{TxHash: tx.Hash(), Result: res}
				}
				// Tracing state is used up, queue it for de-referencing
				reler.add(task.release)

				// Stream the result back to the result catcher or abort on teardown
				if notifier != nil {
					// Stream the result back to the user or abort on teardown
					select {
					case results <- task:
					case <-notifier.Closed():
						return
					}
				} else {
					results <- task
				}
			}
		}()
	}
	// Start a goroutine to feed all the blocks into the tracers

	go func() {
		var (
			logged  time.Time
			begin   = time.Now()
			number  uint64
			traced  uint64
			failed  error
			statedb *state.StateDB
			release StateReleaseFunc
		)
		// Ensure everything is properly cleaned up on any exit path
		defer func() {
			close(tasks)
			pend.Wait()

			// Clean out any pending derefs.
			reler.call()

			// Log the chain result
			switch {
			case failed != nil:
				logger.Warn("Chain tracing failed", "start", start.NumberU64(), "end", end.NumberU64(), "transactions", traced, "elapsed", time.Since(begin), "err", failed)
			case number < end.NumberU64():
				logger.Warn("Chain tracing aborted", "start", start.NumberU64(), "end", end.NumberU64(), "abort", number, "transactions", traced, "elapsed", time.Since(begin))
			default:
				logger.Info("Chain tracing finished", "start", start.NumberU64(), "end", end.NumberU64(), "transactions", traced, "elapsed", time.Since(begin))
			}
			close(results)
		}()

		// Feed all the blocks both into the tracer, as well as fast process concurrently
		for number = start.NumberU64(); number < end.NumberU64(); number++ {
			if notifier != nil {
				// Stop tracing if interruption was requested
				select {
				case <-notifier.Closed():
					return
				default:
				}
			}
			// Print progress logs if long enough time elapsed
			if time.Since(logged) > log.StatsReportLimit {
				logged = time.Now()
				logger.Info("Tracing chain segment", "start", start.NumberU64(), "end", end.NumberU64(), "current", number, "transactions", traced, "elapsed", time.Since(begin))
			}
			next, err := api.blockByNumber(localctx, rpc.BlockNumber(number+1))
			if err != nil {
				failed = err
				break
			}

			// Prepare the statedb for tracing. Don't use the live database for
			// tracing to avoid persisting state junks into the database. Switch
			// over to `preferDisk` mode only if the memory usage exceeds the
			// limit, the trie database will be reconstructed from scratch only
			// if the relevant state is available in disk.
			var preferDisk bool
			if statedb != nil {
				s1, s2, s3 := statedb.Database().TrieDB().Size()
				preferDisk = s1+s2+s3 > defaultTracechainMemLimit
			}
			_, _, _, statedb, release, err = api.backend.StateAtTransaction(localctx, next, 0, reexec, statedb, false, preferDisk)
			if err != nil {
				failed = err
				break
			}

			// Clean out any pending derefs. Note this step must be done after
			// constructing tracing state, because the tracing state of block
			// next depends on the parent state and construction may fail if
			// we release too early.
			reler.call()

			// Send the block over to the concurrent tracers (if not in the fast-forward phase)
			txs := next.Transactions()
			if notifier != nil {
				select {
				case tasks <- &blockTraceTask{statedb: statedb.Copy(), block: next, release: release, results: make([]*txTraceResult, len(txs))}:
				case <-notifier.Closed():
					return
				}
			} else {
				tasks <- &blockTraceTask{statedb: statedb.Copy(), block: next, release: release, results: make([]*txTraceResult, len(txs))}
			}
			traced += uint64(len(txs))
		}
	}()

	waitForResult := func() map[uint64]*blockTraceResult {
		// Keep reading the trace results and stream the to the user
		var (
			done = make(map[uint64]*blockTraceResult)
			next = start.NumberU64() + 1
		)
		for res := range results {
			// Queue up next received result
			result := &blockTraceResult{
				Block:  hexutil.Uint64(res.block.NumberU64()),
				Hash:   res.block.Hash(),
				Traces: res.results,
			}
			done[uint64(result.Block)] = result

			if notifier != nil {
				// Stream completed traces to the user, aborting on the first error
				for result, ok := done[next]; ok; result, ok = done[next] {
					if len(result.Traces) > 0 || next == end.NumberU64() {
						notifier.Notify(sub.ID, result)
					}
					delete(done, next)
					next++
				}
			} else {
				if len(done) == blocks {
					return done
				}
			}
		}
		return nil
	}

	if notifier != nil {
		// Keep reading the trace results and stream them to result channel.
		go waitForResult()
		return nil, nil
	}

	return waitForResult(), nil
}

// TraceBlockByNumber returns the structured logs created during the execution of
// EVM and returns them as a JSON object.
func (api *API) TraceBlockByNumber(ctx context.Context, number rpc.BlockNumber, config *TraceConfig) ([]*txTraceResult, error) {
	block, err := api.blockByNumber(ctx, number)
	if err != nil {
		return nil, err
	}
	return api.traceBlock(ctx, block, config)
}

// TraceBlockByNumberRange returns the ranged blocks tracing results
// TODO-tracer: limit the result by the size of the return
func (api *UnsafeAPI) TraceBlockByNumberRange(ctx context.Context, start, end rpc.BlockNumber, config *TraceConfig) (map[uint64]*blockTraceResult, error) {
	// When the block range is [start,end], the actual tracing block would be [start+1,end]
	// this is the reason why we change the block range to [start-1, end] so that we can trace [start,end] blocks
	from, to, err := checkRangeAndReturnBlock(&api.CommonAPI, ctx, start-1, end)
	if err != nil {
		return nil, err
	}
	return api.traceChain(from, to, config, nil, nil)
}

// TraceBlockByHash returns the structured logs created during the execution of
// EVM and returns them as a JSON object.
func (api *API) TraceBlockByHash(ctx context.Context, hash common.Hash, config *TraceConfig) ([]*txTraceResult, error) {
	block, err := api.blockByHash(ctx, hash)
	if err != nil {
		return nil, err
	}
	return api.traceBlock(ctx, block, config)
}

// TraceBlock returns the structured logs created during the execution of EVM
// and returns them as a JSON object.
func (api *CommonAPI) TraceBlock(ctx context.Context, blob hexutil.Bytes, config *TraceConfig) ([]*txTraceResult, error) {
	block := new(types.Block)
	if err := rlp.Decode(bytes.NewReader(blob), block); err != nil {
		return nil, fmt.Errorf("could not decode block: %v", err)
	}
	return api.traceBlock(ctx, block, config)
}

// TraceBlockFromFile returns the structured logs created during the execution of
// EVM and returns them as a JSON object.
func (api *UnsafeAPI) TraceBlockFromFile(ctx context.Context, file string, config *TraceConfig) ([]*txTraceResult, error) {
	blob, err := os.ReadFile(file)
	if err != nil {
		return nil, fmt.Errorf("could not read file: %v", err)
	}
	return api.TraceBlock(ctx, common.Hex2Bytes(string(blob)), config)
}

// TraceBadBlock returns the structured logs created during the execution of
// EVM against a block pulled from the pool of bad ones and returns them as a JSON
// object.
func (api *API) TraceBadBlock(ctx context.Context, hash common.Hash, config *TraceConfig) ([]*txTraceResult, error) {
	blocks, err := api.backend.ChainDB().ReadAllBadBlocks()
	if err != nil {
		return nil, err
	}
	for _, block := range blocks {
		if block.Hash() == hash {
			return api.traceBlock(ctx, block, config)
		}
	}
	return nil, fmt.Errorf("bad block %#x not found", hash)
}

// StandardTraceBlockToFile dumps the structured logs created during the
// execution of EVM to the local file system and returns a list of files
// to the caller.
func (api *UnsafeAPI) StandardTraceBlockToFile(ctx context.Context, hash common.Hash, config *StdTraceConfig) ([]string, error) {
	block, err := api.blockByHash(ctx, hash)
	if err != nil {
		return nil, fmt.Errorf("block %#x not found", hash)
	}
	return api.standardTraceBlockToFile(ctx, block, config)
}

// StandardTraceBadBlockToFile dumps the structured logs created during the
// execution of EVM against a block pulled from the pool of bad ones to the
// local file system and returns a list of files to the caller.
func (api *UnsafeAPI) StandardTraceBadBlockToFile(ctx context.Context, hash common.Hash, config *StdTraceConfig) ([]string, error) {
	blocks, err := api.backend.ChainDB().ReadAllBadBlocks()
	if err != nil {
		return nil, err
	}
	for _, block := range blocks {
		if block.Hash() == hash {
			return api.standardTraceBlockToFile(ctx, block, config)
		}
	}
	return nil, fmt.Errorf("bad block %#x not found", hash)
}

// traceBlock configures a new tracer according to the provided configuration, and
// executes all the transactions contained within. The return value will be one item
// per transaction, dependent on the requestd tracer.
func (api *CommonAPI) traceBlock(ctx context.Context, block *types.Block, config *TraceConfig) ([]*txTraceResult, error) {
	if !api.unsafeTrace {
		if atomic.LoadInt32(&heavyAPIRequestCount) >= HeavyAPIRequestLimit {
			return nil, fmt.Errorf("heavy debug api requests exceed the limit: %d", int64(HeavyAPIRequestLimit))
		}
		atomic.AddInt32(&heavyAPIRequestCount, 1)
		defer atomic.AddInt32(&heavyAPIRequestCount, -1)
	}
	if block.NumberU64() == 0 {
		return nil, errors.New("genesis is not traceable")
	}
	reexec := defaultTraceReexec
	if config != nil && config.Reexec != nil {
		reexec = *config.Reexec
	}

	_, _, _, statedb, release, err := api.backend.StateAtTransaction(ctx, block, 0, reexec, nil, true, false)
	if err != nil {
		return nil, err
	}
	defer release()

	// Execute all the transaction contained within the block concurrently
	var (
		signer  = types.MakeSigner(api.backend.ChainConfig(), block.Number())
		txs     = block.Transactions()
		results = make([]*txTraceResult, len(txs))

		pend = new(sync.WaitGroup)
		jobs = make(chan *txTraceTask, len(txs))

		header   = block.Header()
		blockCtx = blockchain.NewEVMBlockContext(header, newChainContext(ctx, api.backend), nil)
	)

	threads := runtime.NumCPU()
	if threads > len(txs) {
		threads = len(txs)
	}
	for th := 0; th < threads; th++ {
		pend.Add(1)
		go func() {
			defer pend.Done()

			// Fetch and execute the next transaction trace tasks
			for task := range jobs {
				msg, err := txs[task.index].AsMessageWithAccountKeyPicker(signer, task.statedb, block.NumberU64())
				if err != nil {
					logger.Warn("Tracing failed", "tx idx", task.index, "block", block.NumberU64(), "err", err)
					results[task.index] = &txTraceResult{TxHash: txs[task.index].Hash(), Error: err.Error()}
					continue
				}

				txCtx := blockchain.NewEVMTxContext(msg, block.Header(), api.backend.ChainConfig())
				res, err := api.traceTx(ctx, msg, blockCtx, txCtx, task.statedb, config)
				if err != nil {
					results[task.index] = &txTraceResult{TxHash: txs[task.index].Hash(), Error: err.Error()}
					continue
				}
				results[task.index] = &txTraceResult{TxHash: txs[task.index].Hash(), Result: res}
			}
		}()
	}
	// Feed the transactions into the tracers and return
	var failed error
	for i, tx := range txs {
		// Send the trace task over for execution
		jobs <- &txTraceTask{statedb: statedb.Copy(), index: i}

		// Generate the next state snapshot fast without tracing
		msg, err := tx.AsMessageWithAccountKeyPicker(signer, statedb, block.NumberU64())
		if err != nil {
			logger.Warn("Tracing failed", "hash", tx.Hash(), "block", block.NumberU64(), "err", err)
			failed = err
			break
		}

		txCtx := blockchain.NewEVMTxContext(msg, block.Header(), api.backend.ChainConfig())
		blockCtx := blockchain.NewEVMBlockContext(block.Header(), newChainContext(ctx, api.backend), nil)
		vmenv := vm.NewEVM(blockCtx, txCtx, statedb, api.backend.ChainConfig(), &vm.Config{})
		if _, err = blockchain.ApplyMessage(vmenv, msg); err != nil {
			failed = err
			break
		}
		// Finalize the state so any modifications are written to the trie
		statedb.Finalise(true, true)
	}
	close(jobs)
	pend.Wait()

	// If execution failed in between, abort
	if failed != nil {
		return nil, failed
	}
	return results, nil
}

// standardTraceBlockToFile configures a new tracer which uses standard JSON output,
// and traces either a full block or an individual transaction. The return value will
// be one filename per transaction traced.
func (api *CommonAPI) standardTraceBlockToFile(ctx context.Context, block *types.Block, config *StdTraceConfig) ([]string, error) {
	// If we're tracing a single transaction, make sure it's present
	if config != nil && !common.EmptyHash(config.TxHash) {
		if !containsTx(block, config.TxHash) {
			return nil, fmt.Errorf("transaction %#x not found in block", config.TxHash)
		}
	}
	if block.NumberU64() == 0 {
		return nil, errors.New("genesis is not traceable")
	}
	parent, err := api.blockByNumberAndHash(ctx, rpc.BlockNumber(block.NumberU64()-1), block.ParentHash())
	if err != nil {
		return nil, err
	}
	reexec := defaultTraceReexec
	if config != nil && config.Reexec != nil {
		reexec = *config.Reexec
	}
	_, _, _, statedb, release, err := api.backend.StateAtTransaction(ctx, parent, 0, reexec, nil, true, false)
	if err != nil {
		return nil, err
	}
	defer release()

	// Retrieve the tracing configurations, or use default values
	var (
		logConfig vm.LogConfig
		txHash    common.Hash
	)
	if config != nil {
		if config.LogConfig != nil {
			logConfig = *config.LogConfig
		}
		txHash = config.TxHash
	}
	logConfig.Debug = true

	header := block.Header()
	blockCtx := blockchain.NewEVMBlockContext(header, newChainContext(ctx, api.backend), nil)

	// Execute transaction, either tracing all or just the requested one
	var (
		signer = types.MakeSigner(api.backend.ChainConfig(), block.Number())
		dumps  []string
	)
	for i, tx := range block.Transactions() {
		// Prepare the transaction for un-traced execution
		msg, err := tx.AsMessageWithAccountKeyPicker(signer, statedb, block.NumberU64())
		if err != nil {
			logger.Warn("Tracing failed", "hash", tx.Hash(), "block", block.NumberU64(), "err", err)
			return nil, fmt.Errorf("transaction %#x failed: %v", tx.Hash(), err)
		}

		var (
			txCtx = blockchain.NewEVMTxContext(msg, block.Header(), api.backend.ChainConfig())

			vmConf vm.Config
			dump   *os.File
		)

		// If the transaction needs tracing, swap out the configs
		if tx.Hash() == txHash || common.EmptyHash(txHash) {
			// Generate a unique temporary file to dump it into
			prefix := fmt.Sprintf("block_%#x-%d-%#x-", block.Hash().Bytes()[:4], i, tx.Hash().Bytes()[:4])

			dump, err = os.CreateTemp(os.TempDir(), prefix)
			if err != nil {
				return nil, err
			}
			dumps = append(dumps, dump.Name())

			// Swap out the noop logger to the standard tracer
			vmConf = vm.Config{
				Debug:                   true,
				Tracer:                  vm.NewJSONLogger(&logConfig, bufio.NewWriter(dump)),
				EnablePreimageRecording: true,
			}
		}
		// Execute the transaction and flush any traces to disk
		vmenv := vm.NewEVM(blockCtx, txCtx, statedb, api.backend.ChainConfig(), &vmConf)
		_, err = blockchain.ApplyMessage(vmenv, msg)

		if dump != nil {
			dump.Close()
			logger.Info("Wrote standard trace", "file", dump.Name())
		}
		if err != nil {
			return dumps, err
		}
		// Finalize the state so any modifications are written to the trie
		statedb.Finalise(true, true)

		// If we've traced the transaction we were looking for, abort
		if tx.Hash() == txHash {
			break
		}
	}
	return dumps, nil
}

// containsTx reports whether the transaction with a certain hash
// is contained within the specified block.
func containsTx(block *types.Block, hash common.Hash) bool {
	for _, tx := range block.Transactions() {
		if tx.Hash() == hash {
			return true
		}
	}
	return false
}

// TraceTransaction returns the structured logs created during the execution of EVM
// and returns them as a JSON object.
func (api *CommonAPI) TraceTransaction(ctx context.Context, hash common.Hash, config *TraceConfig) (interface{}, error) {
	if !api.unsafeTrace {
		if atomic.LoadInt32(&heavyAPIRequestCount) >= HeavyAPIRequestLimit {
			return nil, fmt.Errorf("heavy debug api requests exceed the limit: %d", int64(HeavyAPIRequestLimit))
		}
		atomic.AddInt32(&heavyAPIRequestCount, 1)
		defer atomic.AddInt32(&heavyAPIRequestCount, -1)
	}
	// Retrieve the transaction and assemble its EVM context
	tx, blockHash, blockNumber, index := api.backend.GetTxAndLookupInfo(hash)
	if tx == nil {
		return nil, fmt.Errorf("transaction %#x not found", hash)
	}
	// It shouldn't happen in practice.
	if blockNumber == 0 {
		return nil, errors.New("genesis is not traceable")
	}
	reexec := defaultTraceReexec
	if config != nil && config.Reexec != nil {
		reexec = *config.Reexec
	}
	block, err := api.blockByNumberAndHash(ctx, rpc.BlockNumber(blockNumber), blockHash)
	if err != nil {
		return nil, err
	}
	msg, blockCtx, txCtx, statedb, release, err := api.backend.StateAtTransaction(ctx, block, int(index), reexec, nil, true, false)
	if err != nil {
		return nil, err
	}
	defer release()

	// Trace the transaction and return
	return api.traceTx(ctx, msg, blockCtx, txCtx, statedb, config)
}

// TraceCall lets you trace a given kaia_call. It collects the structured logs
// created during the execution of EVM if the given transaction was added on
// top of the provided block and returns them as a JSON object.
func (api *CommonAPI) TraceCall(ctx context.Context, args kaiaapi.CallArgs, blockNrOrHash rpc.BlockNumberOrHash, config *TraceConfig) (interface{}, error) {
	if !api.unsafeTrace {
		if atomic.LoadInt32(&heavyAPIRequestCount) >= HeavyAPIRequestLimit {
			return nil, fmt.Errorf("heavy debug api requests exceed the limit: %d", int64(HeavyAPIRequestLimit))
		}
		atomic.AddInt32(&heavyAPIRequestCount, 1)
		defer atomic.AddInt32(&heavyAPIRequestCount, -1)
	}
	// Try to retrieve the specified block
	var (
		err   error
		block *types.Block
	)
	if hash, ok := blockNrOrHash.Hash(); ok {
		block, err = api.blockByHash(ctx, hash)
	} else if number, ok := blockNrOrHash.Number(); ok {
		block, err = api.blockByNumber(ctx, number)
	} else {
		return nil, errors.New("invalid arguments; neither block nor hash specified")
	}
	if err != nil {
		return nil, err
	}
	// try to recompute the state
	reexec := defaultTraceReexec
	if config != nil && config.Reexec != nil {
		reexec = *config.Reexec
	}

	statedb, release, err := api.backend.StateAtBlock(ctx, block, reexec, nil, true, false)
	if err != nil {
		return nil, err
	}
	defer release()

	// Execute the trace
<<<<<<< HEAD
	intrinsicGas, err := types.IntrinsicGas(args.InputData(), nil, nil, args.To == nil, api.backend.ChainConfig().Rules(block.Number()))
=======
	intrinsicGas, err := types.IntrinsicGas(args.InputData(), args.GetAccessList(), args.To == nil, api.backend.ChainConfig().Rules(block.Number()))
>>>>>>> bc2f181c
	if err != nil {
		return nil, err
	}
	basefee := new(big.Int).SetUint64(params.ZeroBaseFee)
	if block.Header().BaseFee != nil {
		basefee = block.Header().BaseFee
	}
	gasCap := uint64(0)
	if rpcGasCap := api.backend.RPCGasCap(); rpcGasCap != nil {
		gasCap = rpcGasCap.Uint64()
	}
	msg, err := args.ToMessage(gasCap, basefee, intrinsicGas)
	if err != nil {
		return nil, err
	}

	// Add gas fee to sender for estimating gasLimit/computing cost or calling a function by insufficient balance sender.
	statedb.AddBalance(msg.ValidatedSender(), new(big.Int).Mul(new(big.Int).SetUint64(msg.Gas()), basefee))

	txCtx := blockchain.NewEVMTxContext(msg, block.Header(), api.backend.ChainConfig())
	blockCtx := blockchain.NewEVMBlockContext(block.Header(), newChainContext(ctx, api.backend), nil)

	return api.traceTx(ctx, msg, blockCtx, txCtx, statedb, config)
}

// traceTx configures a new tracer according to the provided configuration, and
// executes the given message in the provided environment. The return value will
// be tracer dependent.
func (api *CommonAPI) traceTx(ctx context.Context, message blockchain.Message, blockCtx vm.BlockContext, txCtx vm.TxContext, statedb *state.StateDB, config *TraceConfig) (interface{}, error) {
	// Assemble the structured logger or the JavaScript tracer
	var (
		tracer vm.Tracer
		err    error
	)
	switch {
	case config != nil && config.Tracer != nil:
		// Define a meaningful timeout of a single transaction trace
		timeout := defaultTraceTimeout
		if config.Timeout != nil {
			if timeout, err = time.ParseDuration(*config.Timeout); err != nil {
				return nil, err
			}
		}

		if *config.Tracer == "fastCallTracer" || *config.Tracer == "callTracer" {
			tracer = vm.NewCallTracer()
		} else {
			// Construct the JavaScript tracer to execute with
			if tracer, err = New(*config.Tracer, new(Context), api.unsafeTrace); err != nil {
				return nil, err
			}
		}
		// Handle timeouts and RPC cancellations
		deadlineCtx, cancel := context.WithTimeout(ctx, timeout)
		go func() {
			<-deadlineCtx.Done()
			if errors.Is(deadlineCtx.Err(), context.DeadlineExceeded) {
				switch t := tracer.(type) {
				case *Tracer:
					t.Stop(errors.New("execution timeout"))
				case *vm.InternalTxTracer:
					t.Stop(errors.New("execution timeout"))
				case *vm.CallTracer:
					t.Stop(errors.New("execution timeout"))
				default:
					logger.Warn("unknown tracer type", "type", reflect.TypeOf(t).String())
				}
			}
		}()
		defer cancel()

	case config == nil:
		tracer = vm.NewStructLogger(nil)

	default:
		tracer = vm.NewStructLogger(config.LogConfig)
	}
	// Run the transaction with tracing enabled.
	vmenv := vm.NewEVM(blockCtx, txCtx, statedb, api.backend.ChainConfig(), &vm.Config{Debug: true, Tracer: tracer})

	ret, err := blockchain.ApplyMessage(vmenv, message)
	if err != nil {
		return nil, fmt.Errorf("tracing failed: %v", err)
	}
	// Depending on the tracer type, format and return the output
	switch tracer := tracer.(type) {
	case *vm.StructLogger:
		loggerTimeout := defaultLoggerTimeout
		if config != nil && config.LoggerTimeout != nil {
			if loggerTimeout, err = time.ParseDuration(*config.LoggerTimeout); err != nil {
				return nil, err
			}
		}
		if logs, err := kaiaapi.FormatLogs(loggerTimeout, tracer.StructLogs()); err == nil {
			return &kaiaapi.ExecutionResult{
				Gas:         ret.UsedGas,
				Failed:      ret.Failed(),
				ReturnValue: fmt.Sprintf("%x", ret.Return()),
				StructLogs:  logs,
			}, nil
		} else {
			return nil, err
		}

	case *Tracer:
		return tracer.GetResult()
	case *vm.InternalTxTracer:
		return tracer.GetResult()
	case *vm.CallTracer:
		return tracer.GetResult()

	default:
		panic(fmt.Sprintf("bad tracer type %T", tracer))
	}
}<|MERGE_RESOLUTION|>--- conflicted
+++ resolved
@@ -895,11 +895,7 @@
 	defer release()
 
 	// Execute the trace
-<<<<<<< HEAD
-	intrinsicGas, err := types.IntrinsicGas(args.InputData(), nil, nil, args.To == nil, api.backend.ChainConfig().Rules(block.Number()))
-=======
-	intrinsicGas, err := types.IntrinsicGas(args.InputData(), args.GetAccessList(), args.To == nil, api.backend.ChainConfig().Rules(block.Number()))
->>>>>>> bc2f181c
+	intrinsicGas, err := types.IntrinsicGas(args.InputData(), args.GetAccessList(), nil, args.To == nil, api.backend.ChainConfig().Rules(block.Number()))
 	if err != nil {
 		return nil, err
 	}
