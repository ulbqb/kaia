--- conflicted
+++ resolved
@@ -233,10 +233,7 @@
 		MaxBlockGasUsedForBaseFee: governance.MaxBlockGasUsedForBaseFee(),
 		BaseFeeDenominator:        governance.BaseFeeDenominator(),
 	}
-<<<<<<< HEAD
-=======
 	logger.Info("Initialised chain configuration", "config", chainConfig)
->>>>>>> 798bac00
 	//
 
 	cn := &CN{
