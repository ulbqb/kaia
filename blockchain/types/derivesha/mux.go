--- conflicted
+++ resolved
@@ -66,13 +66,8 @@
 	config = chainConfig
 	govModule = g
 	types.DeriveSha = DeriveShaMux
-<<<<<<< HEAD
-	types.EmptyRootHash = EmptyRootHashMux
+	types.GetEmptyRootHash = EmptyRootHashMux
 	logger.Info("InitDeriveSha", "initial", config.DeriveShaImpl, "withGov", govModule != nil)
-=======
-	types.GetEmptyRootHash = EmptyRootHashMux
-	logger.Info("InitDeriveSha", "initial", config.DeriveShaImpl, "withGov", gov != nil)
->>>>>>> 932de969
 }
 
 func DeriveShaMux(list types.DerivableList, num *big.Int) common.Hash {
