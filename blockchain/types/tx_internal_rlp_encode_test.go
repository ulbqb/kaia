// Copyright 2019 The klaytn Authors
// This file is part of the klaytn library.
//
// The klaytn library is free software: you can redistribute it and/or modify
// it under the terms of the GNU Lesser General Public License as published by
// the Free Software Foundation, either version 3 of the License, or
// (at your option) any later version.
//
// The klaytn library is distributed in the hope that it will be useful,
// but WITHOUT ANY WARRANTY; without even the implied warranty of
// MERCHANTABILITY or FITNESS FOR A PARTICULAR PURPOSE. See the
// GNU Lesser General Public License for more details.
//
// You should have received a copy of the GNU Lesser General Public License
// along with the klaytn library. If not, see <http://www.gnu.org/licenses/>.

//+build RLPEncodeTest

package types

import (
	"bytes"
	"crypto/ecdsa"
	"fmt"
	"math/big"
	"strings"
	"testing"

	"github.com/klaytn/klaytn/crypto/sha3"

	"github.com/klaytn/klaytn/blockchain/types/accountkey"
	"github.com/klaytn/klaytn/common"
	"github.com/klaytn/klaytn/crypto"
	"github.com/klaytn/klaytn/params"
	"github.com/klaytn/klaytn/rlp"
	"github.com/stretchr/testify/assert"
)

var payerKey = defaultFeePayerKey()

// TestTxRLPEncode tests encoding transactions.
func TestTxRLPEncode(t *testing.T) {
	funcs := []testingF{
		testTxRLPEncodeLegacy,
		testTxRLPEncodeAccessList,
		testTxRLPEncodeDynamicFee,

		testTxRLPEncodeValueTransfer,
		testTxRLPEncodeFeeDelegatedValueTransfer,
		testTxRLPEncodeFeeDelegatedValueTransferWithRatio,

		testTxRLPEncodeValueTransferMemo,
		testTxRLPEncodeFeeDelegatedValueTransferMemo,
		testTxRLPEncodeFeeDelegatedValueTransferMemoWithRatio,

		testTxRLPEncodeAccountUpdate,
		testTxRLPEncodeFeeDelegatedAccountUpdate,
		testTxRLPEncodeFeeDelegatedAccountUpdateWithRatio,

		testTxRLPEncodeSmartContractDeploy,
		testTxRLPEncodeFeeDelegatedSmartContractDeploy,
		testTxRLPEncodeFeeDelegatedSmartContractDeployWithRatio,

		testTxRLPEncodeSmartContractExecution,
		testTxRLPEncodeFeeDelegatedSmartContractExecution,
		testTxRLPEncodeFeeDelegatedSmartContractExecutionWithRatio,

		testTxRLPEncodeCancel,
		testTxRLPEncodeFeeDelegatedCancel,
		testTxRLPEncodeFeeDelegatedCancelWithRatio,

		testTxRLPEncodeChainDataAnchoring,
		testTxRLPEncodeFeeDelegatedChainDataAnchoring,
		testTxRLPEncodeFeeDelegatedChainDataAnchoringWithRatio,
	}

	for _, f := range funcs {
		fnname := getFunctionName(f)
		fnname = fnname[strings.LastIndex(fnname, ".")+1:]
		t.Run(fnname, func(t *testing.T) {
			f(t)
		})
	}
}

func printRLPEncode(chainId *big.Int, signer Signer, sigRLP *bytes.Buffer, txHashRLP *bytes.Buffer, senderTxHashRLP *bytes.Buffer, rawTx *Transaction) {
	privateKey := crypto.FromECDSA(key)

	vrs, _ := rlp.EncodeToBytes(rawTx.data.RawSignatureValues())

	fmt.Printf("ChainID %#x\n", chainId)
	fmt.Printf("PrivateKey %#x\n", privateKey)
	fmt.Printf("PublicKey.X %#x\n", key.X)
	fmt.Printf("PublicKey.Y %#x\n", key.Y)
	fmt.Printf("SigRLP %#x\n", sigRLP.Bytes())
	fmt.Printf("SigHash %s\n", signer.Hash(rawTx).String())
	fmt.Printf("Signature %s\n", common.Bytes2Hex(vrs))
	fmt.Printf("TxHashRLP %#x\n", txHashRLP.Bytes())
	fmt.Printf("TxHash %#x\n", rawTx.Hash())
	fmt.Printf("SenderTxHashRLP %#x\n", senderTxHashRLP.Bytes())
	fmt.Printf("SenderTxHash %#x\n", rawTx.SenderTxHashAll())
	fmt.Println(rawTx)

}

func printFeeDelegatedRLPEncode(t *testing.T, chainId *big.Int, signer Signer, sigRLP *bytes.Buffer, feePayerSigRLP *bytes.Buffer, txHashRLP *bytes.Buffer, senderTxHashRLP *bytes.Buffer, rawTx *Transaction) {
	privateKey := crypto.FromECDSA(key)
	vrs, _ := rlp.EncodeToBytes(rawTx.data.RawSignatureValues())

	fmt.Printf("ChainID %#x\n", chainId)
	// Sender
	fmt.Printf("PrivateKey %#x\n", privateKey)
	fmt.Printf("PublicKey.X %#x\n", key.X)
	fmt.Printf("PublicKey.Y %#x\n", key.Y)
	fmt.Printf("SigRLP %#x\n", sigRLP.Bytes())
	fmt.Printf("SigHash %s\n", signer.Hash(rawTx).String())
	fmt.Printf("Signature %s\n", common.Bytes2Hex(vrs))

	// FeePayer
	feePayerPrivateKey := crypto.FromECDSA(payerKey)

	feePayerHash, err := signer.HashFeePayer(rawTx)
	assert.Equal(t, nil, err)

	feePayerVrs, _ := rlp.EncodeToBytes(rawTx.data.(TxInternalDataFeePayer).GetFeePayerRawSignatureValues())

	fmt.Printf("FeePayerPrivateKey %#x\n", feePayerPrivateKey)
	fmt.Printf("FeePayerPublicKey.X %#x\n", payerKey.X)
	fmt.Printf("FeePayerPublicKey.Y %#x\n", payerKey.Y)
	fmt.Printf("SigRLPFeePayer %#x\n", feePayerSigRLP.Bytes())
	fmt.Printf("SigHashFeePayer %s\n", feePayerHash.String())
	fmt.Printf("SignatureFeePayer %s\n", common.Bytes2Hex(feePayerVrs))

	fmt.Printf("TxHashRLP %#x\n", txHashRLP.Bytes())
	fmt.Printf("TxHash %#x\n", rawTx.Hash())
	fmt.Printf("SenderTxHashRLP %#x\n", senderTxHashRLP.Bytes())
	fmt.Printf("SenderTxHash %#x\n", rawTx.SenderTxHashAll())
	fmt.Println(rawTx)
}

func testTxRLPEncodeLegacy(t *testing.T) {
	tx := genLegacyTransaction().(*TxInternalDataLegacy)

	signer := MakeSigner(params.BFTTestChainConfig, big.NewInt(2))
	chainId := params.BFTTestChainConfig.ChainID
	rawTx := &Transaction{data: tx}
	rawTx.Sign(signer, key)

	sigRLP := new(bytes.Buffer)
	err := rlp.Encode(sigRLP, []interface{}{
		tx.AccountNonce,
		tx.Price,
		tx.GasLimit,
		tx.Recipient,
		tx.Amount,
		tx.Payload,
		chainId,
		uint(0),
		uint(0),
	})
	assert.Equal(t, nil, err)

	txHashRLP := new(bytes.Buffer)
	err = rlp.Encode(txHashRLP, []interface{}{
		tx.AccountNonce,
		tx.Price,
		tx.GasLimit,
		tx.Recipient,
		tx.Amount,
		tx.Payload,
		tx.V,
		tx.R,
		tx.S,
	})
	assert.Equal(t, nil, err)
	assert.Equal(t, hash(txHashRLP.Bytes()), NewTx(tx).Hash())
<<<<<<< HEAD
=======
	senderTxHash := NewTx(tx).SenderTxHashAll()
	assert.Equal(t, hash(txHashRLP.Bytes()), senderTxHash)
>>>>>>> df730894
	printRLPEncode(chainId, signer, sigRLP, txHashRLP, txHashRLP, rawTx)
}

func testTxRLPEncodeAccessList(t *testing.T) {
	//prvKey, _:= crypto.HexToECDSA("0cfd086137699e1371a78e648748be0011de423269805c28d2d7b9973dcdb3ad")
	tx := genAccessListTransaction().(*TxInternalDataEthereumAccessList)

	signer := LatestSignerForChainID(big.NewInt(2))
	rawTx := &Transaction{data: tx}
	rawTx.Sign(signer, key)

	//sigRLP := new(bytes.Buffer)
	sigRLP := new(bytes.Buffer)
	err := rlp.Encode(sigRLP, byte(tx.Type()))
	assert.Equal(t, nil, err)

	err = rlp.Encode(sigRLP, []interface{}{
		tx.ChainID,
		tx.AccountNonce,
		tx.Price,
		tx.GasLimit,
		tx.Recipient,
		tx.Amount,
		tx.Payload,
		tx.AccessList,
	})
	assert.Equal(t, nil, err)

	txHashRLP := new(bytes.Buffer)
	err = rlp.Encode(txHashRLP, byte(tx.Type()))
	assert.Equal(t, nil, err)

	err = rlp.Encode(txHashRLP, []interface{}{
		tx.ChainID,
		tx.AccountNonce,
		tx.Price,
		tx.GasLimit,
		tx.Recipient,
		tx.Amount,
		tx.Payload,
		tx.AccessList,
		tx.V,
		tx.R,
		tx.S,
	})
	assert.Equal(t, nil, err)

	assert.Equal(t, hash(txHashRLP.Bytes()), NewTx(tx).Hash())
<<<<<<< HEAD
=======
	senderTxHash := NewTx(tx).SenderTxHashAll()
	assert.Equal(t, hash(txHashRLP.Bytes()), senderTxHash)
>>>>>>> df730894
	printRLPEncode(signer.ChainID(), signer, sigRLP, txHashRLP, txHashRLP, rawTx)
}

func testTxRLPEncodeDynamicFee(t *testing.T) {
	tx := genDynamicFeeTransaction().(*TxInternalDataEthereumDynamicFee)

	signer := LatestSignerForChainID(big.NewInt(2))
	rawTx := &Transaction{data: tx}
	rawTx.Sign(signer, key)

	sigRLP := new(bytes.Buffer)
	err := rlp.Encode(sigRLP, byte(tx.Type()))
	assert.Equal(t, nil, err)

	err = rlp.Encode(sigRLP, []interface{}{
		tx.ChainID,
		tx.AccountNonce,
		tx.GasTipCap,
		tx.GasFeeCap,
		tx.GasLimit,
		tx.Recipient,
		tx.Amount,
		tx.Payload,
		tx.AccessList,
	})
	assert.Equal(t, nil, err)

	txHashRLP := new(bytes.Buffer)
	err = rlp.Encode(txHashRLP, byte(tx.Type()))
	assert.Equal(t, nil, err)

	err = rlp.Encode(txHashRLP, []interface{}{
		tx.ChainID,
		tx.AccountNonce,
		tx.GasTipCap,
		tx.GasFeeCap,
		tx.GasLimit,
		tx.Recipient,
		tx.Amount,
		tx.Payload,
		tx.AccessList,
		tx.V,
		tx.R,
		tx.S,
	})
	assert.Equal(t, nil, err)

	assert.Equal(t, hash(txHashRLP.Bytes()), NewTx(tx).Hash())
<<<<<<< HEAD
=======
	senderTxHash := NewTx(tx).SenderTxHashAll()
	assert.Equal(t, hash(txHashRLP.Bytes()), senderTxHash)
>>>>>>> df730894
	printRLPEncode(signer.ChainID(), signer, sigRLP, txHashRLP, txHashRLP, rawTx)
}

func testTxRLPEncodeValueTransfer(t *testing.T) {
	tx := genValueTransferTransaction().(*TxInternalDataValueTransfer)

	signer := MakeSigner(params.BFTTestChainConfig, big.NewInt(2))
	chainId := params.BFTTestChainConfig.ChainID
	rawTx := &Transaction{data: tx}
	rawTx.Sign(signer, key)

	sigRLP := new(bytes.Buffer)

	err := rlp.Encode(sigRLP, []interface{}{
		tx.SerializeForSignToBytes(),
		chainId,
		uint(0),
		uint(0),
	})
	assert.Equal(t, nil, err)

	txHashRLP := new(bytes.Buffer)
	err = rlp.Encode(txHashRLP, tx.Type())
	assert.Equal(t, nil, err)

	err = rlp.Encode(txHashRLP, []interface{}{
		tx.AccountNonce,
		tx.Price,
		tx.GasLimit,
		tx.Recipient,
		tx.Amount,
		tx.From,
		tx.TxSignatures,
	})
	assert.Equal(t, nil, err)
	assert.Equal(t, hash(txHashRLP.Bytes()), NewTx(tx).Hash())
<<<<<<< HEAD
=======
	senderTxHash := NewTx(tx).SenderTxHashAll()
	assert.Equal(t, hash(txHashRLP.Bytes()), senderTxHash)
>>>>>>> df730894
	printRLPEncode(chainId, signer, sigRLP, txHashRLP, txHashRLP, rawTx)
}

func testTxRLPEncodeValueTransferMemo(t *testing.T) {
	tx := genValueTransferMemoTransaction().(*TxInternalDataValueTransferMemo)

	signer := MakeSigner(params.BFTTestChainConfig, big.NewInt(2))
	chainId := params.BFTTestChainConfig.ChainID
	rawTx := &Transaction{data: tx}
	rawTx.Sign(signer, key)

	sigRLP := new(bytes.Buffer)

	err := rlp.Encode(sigRLP, []interface{}{
		tx.SerializeForSignToBytes(),
		chainId,
		uint(0),
		uint(0),
	})
	assert.Equal(t, nil, err)

	txHashRLP := new(bytes.Buffer)
	err = rlp.Encode(txHashRLP, tx.Type())
	assert.Equal(t, nil, err)

	err = rlp.Encode(txHashRLP, []interface{}{
		tx.AccountNonce,
		tx.Price,
		tx.GasLimit,
		tx.Recipient,
		tx.Amount,
		tx.From,
		tx.Payload,
		tx.TxSignatures,
	})
	assert.Equal(t, nil, err)
	assert.Equal(t, hash(txHashRLP.Bytes()), NewTx(tx).Hash())
<<<<<<< HEAD
=======
	senderTxHash := NewTx(tx).SenderTxHashAll()
	assert.Equal(t, hash(txHashRLP.Bytes()), senderTxHash)
>>>>>>> df730894
	printRLPEncode(chainId, signer, sigRLP, txHashRLP, txHashRLP, rawTx)
}

//func testTxRLPEncodeAccountCreation(t *testing.T) {
//	tx := genAccountCreationTransaction().(*TxInternalDataAccountCreation)
//
//	signer := MakeSigner(params.BFTTestChainConfig, big.NewInt(2))
//	chainId := params.BFTTestChainConfig.ChainID
//	rawTx := &Transaction{data: tx}
//	rawTx.Sign(signer, key)
//
//	sigRLP := new(bytes.Buffer)
//
//	err := rlp.Encode(sigRLP, []interface{}{
//		tx.SerializeForSignToBytes(),
//		chainId,
//		uint(0),
//		uint(0),
//	})
//	assert.Equal(t, nil, err)
//
//	txHashRLP := new(bytes.Buffer)
//	err = rlp.Encode(txHashRLP, tx.Type())
//	assert.Equal(t, nil, err)
//
//	serializer := accountkey.NewAccountKeySerializerWithAccountKey(tx.Key)
//	keyEnc, _ := rlp.EncodeToBytes(serializer)
//
//	err = rlp.Encode(txHashRLP, []interface{}{
//		tx.AccountNonce,
//		tx.Price,
//		tx.GasLimit,
//		tx.Recipient,
//		tx.Amount,
//		tx.From,
//		tx.HumanReadable,
//		keyEnc,
//		tx.TxSignatures,
//	})
//	assert.Equal(t, nil, err)
//
//	printRLPEncode(chainId, signer, sigRLP, txHashRLP, txHashRLP, rawTx)
//}

func testTxRLPEncodeAccountUpdate(t *testing.T) {
	tx := genAccountUpdateTransaction().(*TxInternalDataAccountUpdate)

	signer := MakeSigner(params.BFTTestChainConfig, big.NewInt(2))
	chainId := params.BFTTestChainConfig.ChainID
	rawTx := &Transaction{data: tx}
	rawTx.Sign(signer, key)

	sigRLP := new(bytes.Buffer)

	err := rlp.Encode(sigRLP, []interface{}{
		tx.SerializeForSignToBytes(),
		chainId,
		uint(0),
		uint(0),
	})
	assert.Equal(t, nil, err)

	txHashRLP := new(bytes.Buffer)
	err = rlp.Encode(txHashRLP, tx.Type())
	assert.Equal(t, nil, err)

	serializer := accountkey.NewAccountKeySerializerWithAccountKey(tx.Key)
	keyEnc, _ := rlp.EncodeToBytes(serializer)

	err = rlp.Encode(txHashRLP, []interface{}{
		tx.AccountNonce,
		tx.Price,
		tx.GasLimit,
		tx.From,
		keyEnc,
		tx.TxSignatures,
	})
	assert.Equal(t, nil, err)
	assert.Equal(t, hash(txHashRLP.Bytes()), NewTx(tx).Hash())
<<<<<<< HEAD
=======
	senderTxHash := NewTx(tx).SenderTxHashAll()
	assert.Equal(t, hash(txHashRLP.Bytes()), senderTxHash)
>>>>>>> df730894
	printRLPEncode(chainId, signer, sigRLP, txHashRLP, txHashRLP, rawTx)
}

func testTxRLPEncodeSmartContractDeploy(t *testing.T) {
	tx := genSmartContractDeployTransaction().(*TxInternalDataSmartContractDeploy)

	signer := MakeSigner(params.BFTTestChainConfig, big.NewInt(2))
	chainId := params.BFTTestChainConfig.ChainID
	rawTx := &Transaction{data: tx}
	rawTx.Sign(signer, key)

	sigRLP := new(bytes.Buffer)

	err := rlp.Encode(sigRLP, []interface{}{
		tx.SerializeForSignToBytes(),
		chainId,
		uint(0),
		uint(0),
	})
	assert.Equal(t, nil, err)

	txHashRLP := new(bytes.Buffer)
	err = rlp.Encode(txHashRLP, tx.Type())
	assert.Equal(t, nil, err)

	err = rlp.Encode(txHashRLP, []interface{}{
		tx.AccountNonce,
		tx.Price,
		tx.GasLimit,
		tx.Recipient,
		tx.Amount,
		tx.From,
		tx.Payload,
		tx.HumanReadable,
		tx.CodeFormat,
		tx.TxSignatures,
	})
	assert.Equal(t, nil, err)
	assert.Equal(t, hash(txHashRLP.Bytes()), NewTx(tx).Hash())
<<<<<<< HEAD
=======
	senderTxHash := NewTx(tx).SenderTxHashAll()
	assert.Equal(t, hash(txHashRLP.Bytes()), senderTxHash)
>>>>>>> df730894
	printRLPEncode(chainId, signer, sigRLP, txHashRLP, txHashRLP, rawTx)
}

func testTxRLPEncodeSmartContractExecution(t *testing.T) {
	tx := genSmartContractExecutionTransaction().(*TxInternalDataSmartContractExecution)

	signer := MakeSigner(params.BFTTestChainConfig, big.NewInt(2))
	chainId := params.BFTTestChainConfig.ChainID
	rawTx := &Transaction{data: tx}
	rawTx.Sign(signer, key)

	sigRLP := new(bytes.Buffer)

	err := rlp.Encode(sigRLP, []interface{}{
		tx.SerializeForSignToBytes(),
		chainId,
		uint(0),
		uint(0),
	})
	assert.Equal(t, nil, err)

	txHashRLP := new(bytes.Buffer)
	err = rlp.Encode(txHashRLP, tx.Type())
	assert.Equal(t, nil, err)

	err = rlp.Encode(txHashRLP, []interface{}{
		tx.AccountNonce,
		tx.Price,
		tx.GasLimit,
		tx.Recipient,
		tx.Amount,
		tx.From,
		tx.Payload,
		tx.TxSignatures,
	})
	assert.Equal(t, nil, err)
	assert.Equal(t, hash(txHashRLP.Bytes()), NewTx(tx).Hash())
<<<<<<< HEAD
=======
	senderTxHash := NewTx(tx).SenderTxHashAll()
	assert.Equal(t, hash(txHashRLP.Bytes()), senderTxHash)
>>>>>>> df730894
	printRLPEncode(chainId, signer, sigRLP, txHashRLP, txHashRLP, rawTx)
}

func testTxRLPEncodeCancel(t *testing.T) {
	tx := genCancelTransaction().(*TxInternalDataCancel)

	signer := MakeSigner(params.BFTTestChainConfig, big.NewInt(2))
	chainId := params.BFTTestChainConfig.ChainID
	rawTx := &Transaction{data: tx}
	rawTx.Sign(signer, key)

	sigRLP := new(bytes.Buffer)

	err := rlp.Encode(sigRLP, []interface{}{
		tx.SerializeForSignToBytes(),
		chainId,
		uint(0),
		uint(0),
	})
	assert.Equal(t, nil, err)

	txHashRLP := new(bytes.Buffer)
	err = rlp.Encode(txHashRLP, tx.Type())
	assert.Equal(t, nil, err)

	err = rlp.Encode(txHashRLP, []interface{}{
		tx.AccountNonce,
		tx.Price,
		tx.GasLimit,
		tx.From,
		tx.TxSignatures,
	})
	assert.Equal(t, nil, err)
	assert.Equal(t, hash(txHashRLP.Bytes()), NewTx(tx).Hash())
<<<<<<< HEAD
=======
	senderTxHash := NewTx(tx).SenderTxHashAll()
	assert.Equal(t, hash(txHashRLP.Bytes()), senderTxHash)
>>>>>>> df730894
	printRLPEncode(chainId, signer, sigRLP, txHashRLP, txHashRLP, rawTx)
}

func testTxRLPEncodeChainDataAnchoring(t *testing.T) {
	tx := genChainDataTransaction().(*TxInternalDataChainDataAnchoring)

	signer := MakeSigner(params.BFTTestChainConfig, big.NewInt(2))
	chainId := params.BFTTestChainConfig.ChainID
	rawTx := &Transaction{data: tx}
	rawTx.Sign(signer, key)

	sigRLP := new(bytes.Buffer)

	err := rlp.Encode(sigRLP, []interface{}{
		tx.SerializeForSignToBytes(),
		chainId,
		uint(0),
		uint(0),
	})
	assert.Equal(t, nil, err)

	txHashRLP := new(bytes.Buffer)
	err = rlp.Encode(txHashRLP, tx.Type())
	assert.Equal(t, nil, err)

	err = rlp.Encode(txHashRLP, []interface{}{
		tx.AccountNonce,
		tx.Price,
		tx.GasLimit,
		tx.From,
		tx.Payload,
		tx.TxSignatures,
	})
	assert.Equal(t, nil, err)
	assert.Equal(t, hash(txHashRLP.Bytes()), NewTx(tx).Hash())
<<<<<<< HEAD
=======
	senderTxHash := NewTx(tx).SenderTxHashAll()
	assert.Equal(t, hash(txHashRLP.Bytes()), senderTxHash)
>>>>>>> df730894
	printRLPEncode(chainId, signer, sigRLP, txHashRLP, txHashRLP, rawTx)
}

func testTxRLPEncodeFeeDelegatedValueTransfer(t *testing.T) {
	tx := genFeeDelegatedValueTransferTransaction().(*TxInternalDataFeeDelegatedValueTransfer)

	signer := MakeSigner(params.BFTTestChainConfig, big.NewInt(2))
	chainId := params.BFTTestChainConfig.ChainID
	rawTx := &Transaction{data: tx}
	rawTx.Sign(signer, key)
	rawTx.SignFeePayer(signer, payerKey)

	sigRLP := new(bytes.Buffer)

	err := rlp.Encode(sigRLP, []interface{}{
		tx.SerializeForSignToBytes(),
		chainId,
		uint(0),
		uint(0),
	})
	assert.Equal(t, nil, err)

	feePayerSigRLP := new(bytes.Buffer)

	err = rlp.Encode(feePayerSigRLP, []interface{}{
		tx.SerializeForSignToBytes(),
		tx.FeePayer,
		chainId,
		uint(0),
		uint(0),
	})
	assert.Equal(t, nil, err)

	txHashRLP := new(bytes.Buffer)
	err = rlp.Encode(txHashRLP, tx.Type())
	assert.Equal(t, nil, err)

	err = rlp.Encode(txHashRLP, []interface{}{
		tx.AccountNonce,
		tx.Price,
		tx.GasLimit,
		tx.Recipient,
		tx.Amount,
		tx.From,
		tx.TxSignatures,
		tx.FeePayer,
		tx.FeePayerSignatures,
	})
	assert.Equal(t, nil, err)

	senderTxHashRLP := new(bytes.Buffer)
	err = rlp.Encode(senderTxHashRLP, tx.Type())
	assert.Equal(t, nil, err)

	err = rlp.Encode(senderTxHashRLP, []interface{}{
		tx.AccountNonce,
		tx.Price,
		tx.GasLimit,
		tx.Recipient,
		tx.Amount,
		tx.From,
		tx.TxSignatures,
	})
	assert.Equal(t, nil, err)
	assert.Equal(t, hash(txHashRLP.Bytes()), NewTx(tx).Hash())
<<<<<<< HEAD
=======
	senderTxHash := NewTx(tx).SenderTxHashAll()
	assert.Equal(t, hash(senderTxHashRLP.Bytes()), senderTxHash)
>>>>>>> df730894
	printFeeDelegatedRLPEncode(t, chainId, signer, sigRLP, feePayerSigRLP, txHashRLP, senderTxHashRLP, rawTx)
}

func testTxRLPEncodeFeeDelegatedValueTransferMemo(t *testing.T) {
	tx := genFeeDelegatedValueTransferMemoTransaction().(*TxInternalDataFeeDelegatedValueTransferMemo)

	signer := MakeSigner(params.BFTTestChainConfig, big.NewInt(2))
	chainId := params.BFTTestChainConfig.ChainID
	rawTx := &Transaction{data: tx}
	rawTx.Sign(signer, key)
	rawTx.SignFeePayer(signer, payerKey)

	sigRLP := new(bytes.Buffer)

	err := rlp.Encode(sigRLP, []interface{}{
		tx.SerializeForSignToBytes(),
		chainId,
		uint(0),
		uint(0),
	})
	assert.Equal(t, nil, err)

	feePayerSigRLP := new(bytes.Buffer)

	err = rlp.Encode(feePayerSigRLP, []interface{}{
		tx.SerializeForSignToBytes(),
		tx.FeePayer,
		chainId,
		uint(0),
		uint(0),
	})
	assert.Equal(t, nil, err)

	txHashRLP := new(bytes.Buffer)
	err = rlp.Encode(txHashRLP, tx.Type())
	assert.Equal(t, nil, err)

	err = rlp.Encode(txHashRLP, []interface{}{
		tx.AccountNonce,
		tx.Price,
		tx.GasLimit,
		tx.Recipient,
		tx.Amount,
		tx.From,
		tx.Payload,
		tx.TxSignatures,
		tx.FeePayer,
		tx.FeePayerSignatures,
	})
	assert.Equal(t, nil, err)

	senderTxHashRLP := new(bytes.Buffer)
	err = rlp.Encode(senderTxHashRLP, tx.Type())
	assert.Equal(t, nil, err)

	err = rlp.Encode(senderTxHashRLP, []interface{}{
		tx.AccountNonce,
		tx.Price,
		tx.GasLimit,
		tx.Recipient,
		tx.Amount,
		tx.From,
		tx.Payload,
		tx.TxSignatures,
	})
	assert.Equal(t, nil, err)
	assert.Equal(t, hash(txHashRLP.Bytes()), NewTx(tx).Hash())
<<<<<<< HEAD
=======
	senderTxHash := NewTx(tx).SenderTxHashAll()
	assert.Equal(t, hash(senderTxHashRLP.Bytes()), senderTxHash)
>>>>>>> df730894
	printFeeDelegatedRLPEncode(t, chainId, signer, sigRLP, feePayerSigRLP, txHashRLP, senderTxHashRLP, rawTx)
}

func testTxRLPEncodeFeeDelegatedAccountUpdate(t *testing.T) {
	tx := genFeeDelegatedAccountUpdateTransaction().(*TxInternalDataFeeDelegatedAccountUpdate)

	signer := MakeSigner(params.BFTTestChainConfig, big.NewInt(2))
	chainId := params.BFTTestChainConfig.ChainID
	rawTx := &Transaction{data: tx}
	rawTx.Sign(signer, key)
	rawTx.SignFeePayer(signer, payerKey)

	sigRLP := new(bytes.Buffer)

	err := rlp.Encode(sigRLP, []interface{}{
		tx.SerializeForSignToBytes(),
		chainId,
		uint(0),
		uint(0),
	})
	assert.Equal(t, nil, err)

	feePayerSigRLP := new(bytes.Buffer)

	err = rlp.Encode(feePayerSigRLP, []interface{}{
		tx.SerializeForSignToBytes(),
		tx.FeePayer,
		chainId,
		uint(0),
		uint(0),
	})
	assert.Equal(t, nil, err)

	serializer := accountkey.NewAccountKeySerializerWithAccountKey(tx.Key)
	keyEnc, _ := rlp.EncodeToBytes(serializer)

	txHashRLP := new(bytes.Buffer)
	err = rlp.Encode(txHashRLP, tx.Type())
	assert.Equal(t, nil, err)

	err = rlp.Encode(txHashRLP, []interface{}{
		tx.AccountNonce,
		tx.Price,
		tx.GasLimit,
		tx.From,
		keyEnc,
		tx.TxSignatures,
		tx.FeePayer,
		tx.FeePayerSignatures,
	})
	assert.Equal(t, nil, err)

	senderTxHashRLP := new(bytes.Buffer)
	err = rlp.Encode(senderTxHashRLP, tx.Type())
	assert.Equal(t, nil, err)

	err = rlp.Encode(senderTxHashRLP, []interface{}{
		tx.AccountNonce,
		tx.Price,
		tx.GasLimit,
		tx.From,
		keyEnc,
		tx.TxSignatures,
	})
	assert.Equal(t, nil, err)
	assert.Equal(t, hash(txHashRLP.Bytes()), NewTx(tx).Hash())
<<<<<<< HEAD
=======
	senderTxHash := NewTx(tx).SenderTxHashAll()
	assert.Equal(t, hash(senderTxHashRLP.Bytes()), senderTxHash)
>>>>>>> df730894
	printFeeDelegatedRLPEncode(t, chainId, signer, sigRLP, feePayerSigRLP, txHashRLP, senderTxHashRLP, rawTx)
}

func testTxRLPEncodeFeeDelegatedSmartContractDeploy(t *testing.T) {
	tx := genFeeDelegatedSmartContractDeployTransaction().(*TxInternalDataFeeDelegatedSmartContractDeploy)

	signer := MakeSigner(params.BFTTestChainConfig, big.NewInt(2))
	chainId := params.BFTTestChainConfig.ChainID
	rawTx := &Transaction{data: tx}
	rawTx.Sign(signer, key)
	rawTx.SignFeePayer(signer, payerKey)

	sigRLP := new(bytes.Buffer)

	err := rlp.Encode(sigRLP, []interface{}{
		tx.SerializeForSignToBytes(),
		chainId,
		uint(0),
		uint(0),
	})
	assert.Equal(t, nil, err)

	feePayerSigRLP := new(bytes.Buffer)

	err = rlp.Encode(feePayerSigRLP, []interface{}{
		tx.SerializeForSignToBytes(),
		tx.FeePayer,
		chainId,
		uint(0),
		uint(0),
	})
	assert.Equal(t, nil, err)

	txHashRLP := new(bytes.Buffer)
	err = rlp.Encode(txHashRLP, tx.Type())
	assert.Equal(t, nil, err)

	err = rlp.Encode(txHashRLP, []interface{}{
		tx.AccountNonce,
		tx.Price,
		tx.GasLimit,
		tx.Recipient,
		tx.Amount,
		tx.From,
		tx.Payload,
		tx.HumanReadable,
		tx.CodeFormat,
		tx.TxSignatures,
		tx.FeePayer,
		tx.FeePayerSignatures,
	})
	assert.Equal(t, nil, err)

	senderTxHashRLP := new(bytes.Buffer)
	err = rlp.Encode(senderTxHashRLP, tx.Type())
	assert.Equal(t, nil, err)

	err = rlp.Encode(senderTxHashRLP, []interface{}{
		tx.AccountNonce,
		tx.Price,
		tx.GasLimit,
		tx.Recipient,
		tx.Amount,
		tx.From,
		tx.Payload,
		tx.HumanReadable,
		tx.CodeFormat,
		tx.TxSignatures,
	})
	assert.Equal(t, nil, err)
	assert.Equal(t, hash(txHashRLP.Bytes()), NewTx(tx).Hash())
<<<<<<< HEAD
=======
	senderTxHash := NewTx(tx).SenderTxHashAll()
	assert.Equal(t, hash(senderTxHashRLP.Bytes()), senderTxHash)
>>>>>>> df730894
	printFeeDelegatedRLPEncode(t, chainId, signer, sigRLP, feePayerSigRLP, txHashRLP, senderTxHashRLP, rawTx)
}

func testTxRLPEncodeFeeDelegatedSmartContractExecution(t *testing.T) {
	tx := genFeeDelegatedSmartContractExecutionTransaction().(*TxInternalDataFeeDelegatedSmartContractExecution)

	signer := MakeSigner(params.BFTTestChainConfig, big.NewInt(2))
	chainId := params.BFTTestChainConfig.ChainID
	rawTx := &Transaction{data: tx}
	rawTx.Sign(signer, key)
	rawTx.SignFeePayer(signer, payerKey)

	sigRLP := new(bytes.Buffer)

	err := rlp.Encode(sigRLP, []interface{}{
		tx.SerializeForSignToBytes(),
		chainId,
		uint(0),
		uint(0),
	})
	assert.Equal(t, nil, err)

	feePayerSigRLP := new(bytes.Buffer)

	err = rlp.Encode(feePayerSigRLP, []interface{}{
		tx.SerializeForSignToBytes(),
		tx.FeePayer,
		chainId,
		uint(0),
		uint(0),
	})
	assert.Equal(t, nil, err)

	txHashRLP := new(bytes.Buffer)
	err = rlp.Encode(txHashRLP, tx.Type())
	assert.Equal(t, nil, err)

	err = rlp.Encode(txHashRLP, []interface{}{
		tx.AccountNonce,
		tx.Price,
		tx.GasLimit,
		tx.Recipient,
		tx.Amount,
		tx.From,
		tx.Payload,
		tx.TxSignatures,
		tx.FeePayer,
		tx.FeePayerSignatures,
	})
	assert.Equal(t, nil, err)

	senderTxHashRLP := new(bytes.Buffer)
	err = rlp.Encode(senderTxHashRLP, tx.Type())
	assert.Equal(t, nil, err)

	err = rlp.Encode(senderTxHashRLP, []interface{}{
		tx.AccountNonce,
		tx.Price,
		tx.GasLimit,
		tx.Recipient,
		tx.Amount,
		tx.From,
		tx.Payload,
		tx.TxSignatures,
	})
	assert.Equal(t, nil, err)
	assert.Equal(t, hash(txHashRLP.Bytes()), NewTx(tx).Hash())
<<<<<<< HEAD
=======
	senderTxHash := NewTx(tx).SenderTxHashAll()
	assert.Equal(t, hash(senderTxHashRLP.Bytes()), senderTxHash)
>>>>>>> df730894
	printFeeDelegatedRLPEncode(t, chainId, signer, sigRLP, feePayerSigRLP, txHashRLP, senderTxHashRLP, rawTx)
}

func testTxRLPEncodeFeeDelegatedCancel(t *testing.T) {
	tx := genFeeDelegatedCancelTransaction().(*TxInternalDataFeeDelegatedCancel)

	signer := MakeSigner(params.BFTTestChainConfig, big.NewInt(2))
	chainId := params.BFTTestChainConfig.ChainID
	rawTx := &Transaction{data: tx}
	rawTx.Sign(signer, key)
	rawTx.SignFeePayer(signer, payerKey)

	sigRLP := new(bytes.Buffer)

	err := rlp.Encode(sigRLP, []interface{}{
		tx.SerializeForSignToBytes(),
		chainId,
		uint(0),
		uint(0),
	})
	assert.Equal(t, nil, err)

	feePayerSigRLP := new(bytes.Buffer)

	err = rlp.Encode(feePayerSigRLP, []interface{}{
		tx.SerializeForSignToBytes(),
		tx.FeePayer,
		chainId,
		uint(0),
		uint(0),
	})
	assert.Equal(t, nil, err)

	txHashRLP := new(bytes.Buffer)
	err = rlp.Encode(txHashRLP, tx.Type())
	assert.Equal(t, nil, err)

	err = rlp.Encode(txHashRLP, []interface{}{
		tx.AccountNonce,
		tx.Price,
		tx.GasLimit,
		tx.From,
		tx.TxSignatures,
		tx.FeePayer,
		tx.FeePayerSignatures,
	})
	assert.Equal(t, nil, err)

	senderTxHashRLP := new(bytes.Buffer)
	err = rlp.Encode(senderTxHashRLP, tx.Type())
	assert.Equal(t, nil, err)

	err = rlp.Encode(senderTxHashRLP, []interface{}{
		tx.AccountNonce,
		tx.Price,
		tx.GasLimit,
		tx.From,
		tx.TxSignatures,
	})
	assert.Equal(t, nil, err)
	assert.Equal(t, hash(txHashRLP.Bytes()), NewTx(tx).Hash())
<<<<<<< HEAD
=======
	senderTxHash := NewTx(tx).SenderTxHashAll()
	assert.Equal(t, hash(senderTxHashRLP.Bytes()), senderTxHash)
>>>>>>> df730894
	printFeeDelegatedRLPEncode(t, chainId, signer, sigRLP, feePayerSigRLP, txHashRLP, senderTxHashRLP, rawTx)
}

func testTxRLPEncodeFeeDelegatedChainDataAnchoring(t *testing.T) {
	tx := genFeeDelegatedChainDataTransaction().(*TxInternalDataFeeDelegatedChainDataAnchoring)

	signer := MakeSigner(params.BFTTestChainConfig, big.NewInt(2))
	chainId := params.BFTTestChainConfig.ChainID
	rawTx := &Transaction{data: tx}
	rawTx.Sign(signer, key)
	rawTx.SignFeePayer(signer, payerKey)

	sigRLP := new(bytes.Buffer)

	err := rlp.Encode(sigRLP, []interface{}{
		tx.SerializeForSignToBytes(),
		chainId,
		uint(0),
		uint(0),
	})
	assert.Equal(t, nil, err)

	feePayerSigRLP := new(bytes.Buffer)

	err = rlp.Encode(feePayerSigRLP, []interface{}{
		tx.SerializeForSignToBytes(),
		tx.FeePayer,
		chainId,
		uint(0),
		uint(0),
	})
	assert.Equal(t, nil, err)

	txHashRLP := new(bytes.Buffer)
	err = rlp.Encode(txHashRLP, tx.Type())
	assert.Equal(t, nil, err)

	err = rlp.Encode(txHashRLP, []interface{}{
		tx.AccountNonce,
		tx.Price,
		tx.GasLimit,
		tx.From,
		tx.Payload,
		tx.TxSignatures,
		tx.FeePayer,
		tx.FeePayerSignatures,
	})
	assert.Equal(t, nil, err)

	senderTxHashRLP := new(bytes.Buffer)
	err = rlp.Encode(senderTxHashRLP, tx.Type())
	assert.Equal(t, nil, err)

	err = rlp.Encode(senderTxHashRLP, []interface{}{
		tx.AccountNonce,
		tx.Price,
		tx.GasLimit,
		tx.From,
		tx.Payload,
		tx.TxSignatures,
	})
	assert.Equal(t, nil, err)
	assert.Equal(t, hash(txHashRLP.Bytes()), NewTx(tx).Hash())
<<<<<<< HEAD
=======
	senderTxHash := NewTx(tx).SenderTxHashAll()
	assert.Equal(t, hash(senderTxHashRLP.Bytes()), senderTxHash)
>>>>>>> df730894
	printFeeDelegatedRLPEncode(t, chainId, signer, sigRLP, feePayerSigRLP, txHashRLP, senderTxHashRLP, rawTx)
}

func testTxRLPEncodeFeeDelegatedValueTransferWithRatio(t *testing.T) {
	tx := genFeeDelegatedValueTransferWithRatioTransaction().(*TxInternalDataFeeDelegatedValueTransferWithRatio)

	signer := MakeSigner(params.BFTTestChainConfig, big.NewInt(2))
	chainId := params.BFTTestChainConfig.ChainID
	rawTx := &Transaction{data: tx}
	rawTx.Sign(signer, key)
	rawTx.SignFeePayer(signer, payerKey)

	sigRLP := new(bytes.Buffer)

	err := rlp.Encode(sigRLP, []interface{}{
		tx.SerializeForSignToBytes(),
		chainId,
		uint(0),
		uint(0),
	})
	assert.Equal(t, nil, err)

	feePayerSigRLP := new(bytes.Buffer)

	err = rlp.Encode(feePayerSigRLP, []interface{}{
		tx.SerializeForSignToBytes(),
		tx.FeePayer,
		chainId,
		uint(0),
		uint(0),
	})
	assert.Equal(t, nil, err)

	txHashRLP := new(bytes.Buffer)
	err = rlp.Encode(txHashRLP, tx.Type())
	assert.Equal(t, nil, err)

	err = rlp.Encode(txHashRLP, []interface{}{
		tx.AccountNonce,
		tx.Price,
		tx.GasLimit,
		tx.Recipient,
		tx.Amount,
		tx.From,
		tx.FeeRatio,
		tx.TxSignatures,
		tx.FeePayer,
		tx.FeePayerSignatures,
	})
	assert.Equal(t, nil, err)

	senderTxHashRLP := new(bytes.Buffer)
	err = rlp.Encode(senderTxHashRLP, tx.Type())
	assert.Equal(t, nil, err)

	err = rlp.Encode(senderTxHashRLP, []interface{}{
		tx.AccountNonce,
		tx.Price,
		tx.GasLimit,
		tx.Recipient,
		tx.Amount,
		tx.From,
		tx.FeeRatio,
		tx.TxSignatures,
	})
	assert.Equal(t, nil, err)
	assert.Equal(t, hash(txHashRLP.Bytes()), NewTx(tx).Hash())
<<<<<<< HEAD
=======
	senderTxHash := NewTx(tx).SenderTxHashAll()
	assert.Equal(t, hash(senderTxHashRLP.Bytes()), senderTxHash)
>>>>>>> df730894
	printFeeDelegatedRLPEncode(t, chainId, signer, sigRLP, feePayerSigRLP, txHashRLP, senderTxHashRLP, rawTx)
}

func testTxRLPEncodeFeeDelegatedValueTransferMemoWithRatio(t *testing.T) {
	tx := genFeeDelegatedValueTransferMemoWithRatioTransaction().(*TxInternalDataFeeDelegatedValueTransferMemoWithRatio)

	signer := MakeSigner(params.BFTTestChainConfig, big.NewInt(2))
	chainId := params.BFTTestChainConfig.ChainID
	rawTx := &Transaction{data: tx}
	rawTx.Sign(signer, key)
	rawTx.SignFeePayer(signer, payerKey)

	sigRLP := new(bytes.Buffer)

	err := rlp.Encode(sigRLP, []interface{}{
		tx.SerializeForSignToBytes(),
		chainId,
		uint(0),
		uint(0),
	})
	assert.Equal(t, nil, err)

	feePayerSigRLP := new(bytes.Buffer)

	err = rlp.Encode(feePayerSigRLP, []interface{}{
		tx.SerializeForSignToBytes(),
		tx.FeePayer,
		chainId,
		uint(0),
		uint(0),
	})
	assert.Equal(t, nil, err)

	txHashRLP := new(bytes.Buffer)
	err = rlp.Encode(txHashRLP, tx.Type())
	assert.Equal(t, nil, err)

	err = rlp.Encode(txHashRLP, []interface{}{
		tx.AccountNonce,
		tx.Price,
		tx.GasLimit,
		tx.Recipient,
		tx.Amount,
		tx.From,
		tx.Payload,
		tx.FeeRatio,
		tx.TxSignatures,
		tx.FeePayer,
		tx.FeePayerSignatures,
	})
	assert.Equal(t, nil, err)

	senderTxHashRLP := new(bytes.Buffer)
	err = rlp.Encode(senderTxHashRLP, tx.Type())
	assert.Equal(t, nil, err)

	err = rlp.Encode(senderTxHashRLP, []interface{}{
		tx.AccountNonce,
		tx.Price,
		tx.GasLimit,
		tx.Recipient,
		tx.Amount,
		tx.From,
		tx.Payload,
		tx.FeeRatio,
		tx.TxSignatures,
	})
	assert.Equal(t, nil, err)
	assert.Equal(t, hash(txHashRLP.Bytes()), NewTx(tx).Hash())
<<<<<<< HEAD
=======
	senderTxHash := NewTx(tx).SenderTxHashAll()
	assert.Equal(t, hash(senderTxHashRLP.Bytes()), senderTxHash)
>>>>>>> df730894
	printFeeDelegatedRLPEncode(t, chainId, signer, sigRLP, feePayerSigRLP, txHashRLP, senderTxHashRLP, rawTx)
}

func testTxRLPEncodeFeeDelegatedAccountUpdateWithRatio(t *testing.T) {
	tx := genFeeDelegatedAccountUpdateWithRatioTransaction().(*TxInternalDataFeeDelegatedAccountUpdateWithRatio)

	signer := MakeSigner(params.BFTTestChainConfig, big.NewInt(2))
	chainId := params.BFTTestChainConfig.ChainID
	rawTx := &Transaction{data: tx}
	rawTx.Sign(signer, key)
	rawTx.SignFeePayer(signer, payerKey)

	sigRLP := new(bytes.Buffer)

	err := rlp.Encode(sigRLP, []interface{}{
		tx.SerializeForSignToBytes(),
		chainId,
		uint(0),
		uint(0),
	})
	assert.Equal(t, nil, err)

	feePayerSigRLP := new(bytes.Buffer)

	err = rlp.Encode(feePayerSigRLP, []interface{}{
		tx.SerializeForSignToBytes(),
		tx.FeePayer,
		chainId,
		uint(0),
		uint(0),
	})
	assert.Equal(t, nil, err)

	serializer := accountkey.NewAccountKeySerializerWithAccountKey(tx.Key)
	keyEnc, _ := rlp.EncodeToBytes(serializer)

	txHashRLP := new(bytes.Buffer)
	err = rlp.Encode(txHashRLP, tx.Type())
	assert.Equal(t, nil, err)

	err = rlp.Encode(txHashRLP, []interface{}{
		tx.AccountNonce,
		tx.Price,
		tx.GasLimit,
		tx.From,
		keyEnc,
		tx.FeeRatio,
		tx.TxSignatures,
		tx.FeePayer,
		tx.FeePayerSignatures,
	})
	assert.Equal(t, nil, err)

	senderTxHashRLP := new(bytes.Buffer)
	err = rlp.Encode(senderTxHashRLP, tx.Type())
	assert.Equal(t, nil, err)

	err = rlp.Encode(senderTxHashRLP, []interface{}{
		tx.AccountNonce,
		tx.Price,
		tx.GasLimit,
		tx.From,
		keyEnc,
		tx.FeeRatio,
		tx.TxSignatures,
	})
	assert.Equal(t, nil, err)
	assert.Equal(t, hash(txHashRLP.Bytes()), NewTx(tx).Hash())
<<<<<<< HEAD
=======
	senderTxHash := NewTx(tx).SenderTxHashAll()
	assert.Equal(t, hash(senderTxHashRLP.Bytes()), senderTxHash)
>>>>>>> df730894
	printFeeDelegatedRLPEncode(t, chainId, signer, sigRLP, feePayerSigRLP, txHashRLP, senderTxHashRLP, rawTx)
}

func testTxRLPEncodeFeeDelegatedSmartContractDeployWithRatio(t *testing.T) {
	tx := genFeeDelegatedSmartContractDeployWithRatioTransaction().(*TxInternalDataFeeDelegatedSmartContractDeployWithRatio)

	signer := MakeSigner(params.BFTTestChainConfig, big.NewInt(2))
	chainId := params.BFTTestChainConfig.ChainID
	rawTx := &Transaction{data: tx}
	rawTx.Sign(signer, key)
	rawTx.SignFeePayer(signer, payerKey)

	sigRLP := new(bytes.Buffer)

	err := rlp.Encode(sigRLP, []interface{}{
		tx.SerializeForSignToBytes(),
		chainId,
		uint(0),
		uint(0),
	})
	assert.Equal(t, nil, err)

	feePayerSigRLP := new(bytes.Buffer)

	err = rlp.Encode(feePayerSigRLP, []interface{}{
		tx.SerializeForSignToBytes(),
		tx.FeePayer,
		chainId,
		uint(0),
		uint(0),
	})
	assert.Equal(t, nil, err)

	txHashRLP := new(bytes.Buffer)
	err = rlp.Encode(txHashRLP, tx.Type())
	assert.Equal(t, nil, err)

	err = rlp.Encode(txHashRLP, []interface{}{
		tx.AccountNonce,
		tx.Price,
		tx.GasLimit,
		tx.Recipient,
		tx.Amount,
		tx.From,
		tx.Payload,
		tx.HumanReadable,
		tx.FeeRatio,
		tx.CodeFormat,
		tx.TxSignatures,
		tx.FeePayer,
		tx.FeePayerSignatures,
	})
	assert.Equal(t, nil, err)

	senderTxHashRLP := new(bytes.Buffer)
	err = rlp.Encode(senderTxHashRLP, tx.Type())
	assert.Equal(t, nil, err)

	err = rlp.Encode(senderTxHashRLP, []interface{}{
		tx.AccountNonce,
		tx.Price,
		tx.GasLimit,
		tx.Recipient,
		tx.Amount,
		tx.From,
		tx.Payload,
		tx.HumanReadable,
		tx.FeeRatio,
		tx.CodeFormat,
		tx.TxSignatures,
	})
	assert.Equal(t, nil, err)
	assert.Equal(t, hash(txHashRLP.Bytes()), NewTx(tx).Hash())
<<<<<<< HEAD
=======
	senderTxHash := NewTx(tx).SenderTxHashAll()
	assert.Equal(t, hash(senderTxHashRLP.Bytes()), senderTxHash)
>>>>>>> df730894
	printFeeDelegatedRLPEncode(t, chainId, signer, sigRLP, feePayerSigRLP, txHashRLP, senderTxHashRLP, rawTx)
}

func testTxRLPEncodeFeeDelegatedSmartContractExecutionWithRatio(t *testing.T) {
	tx := genFeeDelegatedSmartContractExecutionWithRatioTransaction().(*TxInternalDataFeeDelegatedSmartContractExecutionWithRatio)

	signer := MakeSigner(params.BFTTestChainConfig, big.NewInt(2))
	chainId := params.BFTTestChainConfig.ChainID
	rawTx := &Transaction{data: tx}
	rawTx.Sign(signer, key)
	rawTx.SignFeePayer(signer, payerKey)

	sigRLP := new(bytes.Buffer)

	err := rlp.Encode(sigRLP, []interface{}{
		tx.SerializeForSignToBytes(),
		chainId,
		uint(0),
		uint(0),
	})
	assert.Equal(t, nil, err)

	feePayerSigRLP := new(bytes.Buffer)

	err = rlp.Encode(feePayerSigRLP, []interface{}{
		tx.SerializeForSignToBytes(),
		tx.FeePayer,
		chainId,
		uint(0),
		uint(0),
	})
	assert.Equal(t, nil, err)

	txHashRLP := new(bytes.Buffer)
	err = rlp.Encode(txHashRLP, tx.Type())
	assert.Equal(t, nil, err)

	err = rlp.Encode(txHashRLP, []interface{}{
		tx.AccountNonce,
		tx.Price,
		tx.GasLimit,
		tx.Recipient,
		tx.Amount,
		tx.From,
		tx.Payload,
		tx.FeeRatio,
		tx.TxSignatures,
		tx.FeePayer,
		tx.FeePayerSignatures,
	})
	assert.Equal(t, nil, err)

	senderTxHashRLP := new(bytes.Buffer)
	err = rlp.Encode(senderTxHashRLP, tx.Type())
	assert.Equal(t, nil, err)

	err = rlp.Encode(senderTxHashRLP, []interface{}{
		tx.AccountNonce,
		tx.Price,
		tx.GasLimit,
		tx.Recipient,
		tx.Amount,
		tx.From,
		tx.Payload,
		tx.FeeRatio,
		tx.TxSignatures,
	})
	assert.Equal(t, nil, err)
	assert.Equal(t, hash(txHashRLP.Bytes()), NewTx(tx).Hash())
	senderTxHash := NewTx(tx).SenderTxHashAll()
	assert.Equal(t, hash(senderTxHashRLP.Bytes()), senderTxHash)
	printFeeDelegatedRLPEncode(t, chainId, signer, sigRLP, feePayerSigRLP, txHashRLP, senderTxHashRLP, rawTx)
}

func testTxRLPEncodeFeeDelegatedCancelWithRatio(t *testing.T) {
	tx := genFeeDelegatedCancelWithRatioTransaction().(*TxInternalDataFeeDelegatedCancelWithRatio)

	signer := MakeSigner(params.BFTTestChainConfig, big.NewInt(2))
	chainId := params.BFTTestChainConfig.ChainID
	rawTx := &Transaction{data: tx}
	rawTx.Sign(signer, key)
	rawTx.SignFeePayer(signer, payerKey)

	sigRLP := new(bytes.Buffer)

	err := rlp.Encode(sigRLP, []interface{}{
		tx.SerializeForSignToBytes(),
		chainId,
		uint(0),
		uint(0),
	})
	assert.Equal(t, nil, err)

	feePayerSigRLP := new(bytes.Buffer)

	err = rlp.Encode(feePayerSigRLP, []interface{}{
		tx.SerializeForSignToBytes(),
		tx.FeePayer,
		chainId,
		uint(0),
		uint(0),
	})
	assert.Equal(t, nil, err)

	txHashRLP := new(bytes.Buffer)
	err = rlp.Encode(txHashRLP, tx.Type())
	assert.Equal(t, nil, err)

	err = rlp.Encode(txHashRLP, []interface{}{
		tx.AccountNonce,
		tx.Price,
		tx.GasLimit,
		tx.From,
		tx.FeeRatio,
		tx.TxSignatures,
		tx.FeePayer,
		tx.FeePayerSignatures,
	})
	assert.Equal(t, nil, err)

	senderTxHashRLP := new(bytes.Buffer)
	err = rlp.Encode(senderTxHashRLP, tx.Type())
	assert.Equal(t, nil, err)

	err = rlp.Encode(senderTxHashRLP, []interface{}{
		tx.AccountNonce,
		tx.Price,
		tx.GasLimit,
		tx.From,
		tx.FeeRatio,
		tx.TxSignatures,
	})
	assert.Equal(t, nil, err)
	assert.Equal(t, hash(txHashRLP.Bytes()), NewTx(tx).Hash())
<<<<<<< HEAD
=======
	senderTxHash := NewTx(tx).SenderTxHashAll()
	assert.Equal(t, hash(senderTxHashRLP.Bytes()), senderTxHash)
>>>>>>> df730894
	printFeeDelegatedRLPEncode(t, chainId, signer, sigRLP, feePayerSigRLP, txHashRLP, senderTxHashRLP, rawTx)
}

func testTxRLPEncodeFeeDelegatedChainDataAnchoringWithRatio(t *testing.T) {
	tx := genFeeDelegatedChainDataWithRatioTransaction().(*TxInternalDataFeeDelegatedChainDataAnchoringWithRatio)

	signer := MakeSigner(params.BFTTestChainConfig, big.NewInt(2))
	chainId := params.BFTTestChainConfig.ChainID
	rawTx := &Transaction{data: tx}
	rawTx.Sign(signer, key)
	rawTx.SignFeePayer(signer, payerKey)

	sigRLP := new(bytes.Buffer)

	err := rlp.Encode(sigRLP, []interface{}{
		tx.SerializeForSignToBytes(),
		chainId,
		uint(0),
		uint(0),
	})
	assert.Equal(t, nil, err)

	feePayerSigRLP := new(bytes.Buffer)

	err = rlp.Encode(feePayerSigRLP, []interface{}{
		tx.SerializeForSignToBytes(),
		tx.FeePayer,
		chainId,
		uint(0),
		uint(0),
	})
	assert.Equal(t, nil, err)

	txHashRLP := new(bytes.Buffer)
	err = rlp.Encode(txHashRLP, tx.Type())
	assert.Equal(t, nil, err)

	err = rlp.Encode(txHashRLP, []interface{}{
		tx.AccountNonce,
		tx.Price,
		tx.GasLimit,
		tx.From,
		tx.Payload,
		tx.FeeRatio,
		tx.TxSignatures,
		tx.FeePayer,
		tx.FeePayerSignatures,
	})
	assert.Equal(t, nil, err)

	senderTxHashRLP := new(bytes.Buffer)
	err = rlp.Encode(senderTxHashRLP, tx.Type())
	assert.Equal(t, nil, err)

	err = rlp.Encode(senderTxHashRLP, []interface{}{
		tx.AccountNonce,
		tx.Price,
		tx.GasLimit,
		tx.From,
		tx.Payload,
		tx.FeeRatio,
		tx.TxSignatures,
	})
	assert.Equal(t, nil, err)
	assert.Equal(t, hash(txHashRLP.Bytes()), NewTx(tx).Hash())
<<<<<<< HEAD
=======
	senderTxHash := NewTx(tx).SenderTxHashAll()
	assert.Equal(t, hash(senderTxHashRLP.Bytes()), senderTxHash)
>>>>>>> df730894
	printFeeDelegatedRLPEncode(t, chainId, signer, sigRLP, feePayerSigRLP, txHashRLP, senderTxHashRLP, rawTx)
}

func defaultFeePayerKey() *ecdsa.PrivateKey {
	key, _ := crypto.HexToECDSA("b9d5558443585bca6f225b935950e3f6e69f9da8a5809a83f51c3365dff53936")
	return key
}

func hash(txHashRLP []byte) (h common.Hash) {
	hasher := sha3.NewKeccak256()
	hasher.Write(txHashRLP)
	hasher.Sum(h[:0])

	return h
}<|MERGE_RESOLUTION|>--- conflicted
+++ resolved
@@ -174,11 +174,8 @@
 	})
 	assert.Equal(t, nil, err)
 	assert.Equal(t, hash(txHashRLP.Bytes()), NewTx(tx).Hash())
-<<<<<<< HEAD
-=======
 	senderTxHash := NewTx(tx).SenderTxHashAll()
 	assert.Equal(t, hash(txHashRLP.Bytes()), senderTxHash)
->>>>>>> df730894
 	printRLPEncode(chainId, signer, sigRLP, txHashRLP, txHashRLP, rawTx)
 }
 
@@ -227,11 +224,8 @@
 	assert.Equal(t, nil, err)
 
 	assert.Equal(t, hash(txHashRLP.Bytes()), NewTx(tx).Hash())
-<<<<<<< HEAD
-=======
 	senderTxHash := NewTx(tx).SenderTxHashAll()
 	assert.Equal(t, hash(txHashRLP.Bytes()), senderTxHash)
->>>>>>> df730894
 	printRLPEncode(signer.ChainID(), signer, sigRLP, txHashRLP, txHashRLP, rawTx)
 }
 
@@ -280,11 +274,8 @@
 	assert.Equal(t, nil, err)
 
 	assert.Equal(t, hash(txHashRLP.Bytes()), NewTx(tx).Hash())
-<<<<<<< HEAD
-=======
 	senderTxHash := NewTx(tx).SenderTxHashAll()
 	assert.Equal(t, hash(txHashRLP.Bytes()), senderTxHash)
->>>>>>> df730894
 	printRLPEncode(signer.ChainID(), signer, sigRLP, txHashRLP, txHashRLP, rawTx)
 }
 
@@ -321,11 +312,8 @@
 	})
 	assert.Equal(t, nil, err)
 	assert.Equal(t, hash(txHashRLP.Bytes()), NewTx(tx).Hash())
-<<<<<<< HEAD
-=======
 	senderTxHash := NewTx(tx).SenderTxHashAll()
 	assert.Equal(t, hash(txHashRLP.Bytes()), senderTxHash)
->>>>>>> df730894
 	printRLPEncode(chainId, signer, sigRLP, txHashRLP, txHashRLP, rawTx)
 }
 
@@ -363,11 +351,8 @@
 	})
 	assert.Equal(t, nil, err)
 	assert.Equal(t, hash(txHashRLP.Bytes()), NewTx(tx).Hash())
-<<<<<<< HEAD
-=======
 	senderTxHash := NewTx(tx).SenderTxHashAll()
 	assert.Equal(t, hash(txHashRLP.Bytes()), senderTxHash)
->>>>>>> df730894
 	printRLPEncode(chainId, signer, sigRLP, txHashRLP, txHashRLP, rawTx)
 }
 
@@ -447,11 +432,8 @@
 	})
 	assert.Equal(t, nil, err)
 	assert.Equal(t, hash(txHashRLP.Bytes()), NewTx(tx).Hash())
-<<<<<<< HEAD
-=======
 	senderTxHash := NewTx(tx).SenderTxHashAll()
 	assert.Equal(t, hash(txHashRLP.Bytes()), senderTxHash)
->>>>>>> df730894
 	printRLPEncode(chainId, signer, sigRLP, txHashRLP, txHashRLP, rawTx)
 }
 
@@ -491,11 +473,8 @@
 	})
 	assert.Equal(t, nil, err)
 	assert.Equal(t, hash(txHashRLP.Bytes()), NewTx(tx).Hash())
-<<<<<<< HEAD
-=======
 	senderTxHash := NewTx(tx).SenderTxHashAll()
 	assert.Equal(t, hash(txHashRLP.Bytes()), senderTxHash)
->>>>>>> df730894
 	printRLPEncode(chainId, signer, sigRLP, txHashRLP, txHashRLP, rawTx)
 }
 
@@ -533,11 +512,8 @@
 	})
 	assert.Equal(t, nil, err)
 	assert.Equal(t, hash(txHashRLP.Bytes()), NewTx(tx).Hash())
-<<<<<<< HEAD
-=======
 	senderTxHash := NewTx(tx).SenderTxHashAll()
 	assert.Equal(t, hash(txHashRLP.Bytes()), senderTxHash)
->>>>>>> df730894
 	printRLPEncode(chainId, signer, sigRLP, txHashRLP, txHashRLP, rawTx)
 }
 
@@ -572,11 +548,8 @@
 	})
 	assert.Equal(t, nil, err)
 	assert.Equal(t, hash(txHashRLP.Bytes()), NewTx(tx).Hash())
-<<<<<<< HEAD
-=======
 	senderTxHash := NewTx(tx).SenderTxHashAll()
 	assert.Equal(t, hash(txHashRLP.Bytes()), senderTxHash)
->>>>>>> df730894
 	printRLPEncode(chainId, signer, sigRLP, txHashRLP, txHashRLP, rawTx)
 }
 
@@ -612,11 +585,8 @@
 	})
 	assert.Equal(t, nil, err)
 	assert.Equal(t, hash(txHashRLP.Bytes()), NewTx(tx).Hash())
-<<<<<<< HEAD
-=======
 	senderTxHash := NewTx(tx).SenderTxHashAll()
 	assert.Equal(t, hash(txHashRLP.Bytes()), senderTxHash)
->>>>>>> df730894
 	printRLPEncode(chainId, signer, sigRLP, txHashRLP, txHashRLP, rawTx)
 }
 
@@ -682,11 +652,8 @@
 	})
 	assert.Equal(t, nil, err)
 	assert.Equal(t, hash(txHashRLP.Bytes()), NewTx(tx).Hash())
-<<<<<<< HEAD
-=======
 	senderTxHash := NewTx(tx).SenderTxHashAll()
 	assert.Equal(t, hash(senderTxHashRLP.Bytes()), senderTxHash)
->>>>>>> df730894
 	printFeeDelegatedRLPEncode(t, chainId, signer, sigRLP, feePayerSigRLP, txHashRLP, senderTxHashRLP, rawTx)
 }
 
@@ -754,11 +721,8 @@
 	})
 	assert.Equal(t, nil, err)
 	assert.Equal(t, hash(txHashRLP.Bytes()), NewTx(tx).Hash())
-<<<<<<< HEAD
-=======
 	senderTxHash := NewTx(tx).SenderTxHashAll()
 	assert.Equal(t, hash(senderTxHashRLP.Bytes()), senderTxHash)
->>>>>>> df730894
 	printFeeDelegatedRLPEncode(t, chainId, signer, sigRLP, feePayerSigRLP, txHashRLP, senderTxHashRLP, rawTx)
 }
 
@@ -825,11 +789,8 @@
 	})
 	assert.Equal(t, nil, err)
 	assert.Equal(t, hash(txHashRLP.Bytes()), NewTx(tx).Hash())
-<<<<<<< HEAD
-=======
 	senderTxHash := NewTx(tx).SenderTxHashAll()
 	assert.Equal(t, hash(senderTxHashRLP.Bytes()), senderTxHash)
->>>>>>> df730894
 	printFeeDelegatedRLPEncode(t, chainId, signer, sigRLP, feePayerSigRLP, txHashRLP, senderTxHashRLP, rawTx)
 }
 
@@ -901,11 +862,8 @@
 	})
 	assert.Equal(t, nil, err)
 	assert.Equal(t, hash(txHashRLP.Bytes()), NewTx(tx).Hash())
-<<<<<<< HEAD
-=======
 	senderTxHash := NewTx(tx).SenderTxHashAll()
 	assert.Equal(t, hash(senderTxHashRLP.Bytes()), senderTxHash)
->>>>>>> df730894
 	printFeeDelegatedRLPEncode(t, chainId, signer, sigRLP, feePayerSigRLP, txHashRLP, senderTxHashRLP, rawTx)
 }
 
@@ -973,11 +931,8 @@
 	})
 	assert.Equal(t, nil, err)
 	assert.Equal(t, hash(txHashRLP.Bytes()), NewTx(tx).Hash())
-<<<<<<< HEAD
-=======
 	senderTxHash := NewTx(tx).SenderTxHashAll()
 	assert.Equal(t, hash(senderTxHashRLP.Bytes()), senderTxHash)
->>>>>>> df730894
 	printFeeDelegatedRLPEncode(t, chainId, signer, sigRLP, feePayerSigRLP, txHashRLP, senderTxHashRLP, rawTx)
 }
 
@@ -1039,11 +994,8 @@
 	})
 	assert.Equal(t, nil, err)
 	assert.Equal(t, hash(txHashRLP.Bytes()), NewTx(tx).Hash())
-<<<<<<< HEAD
-=======
 	senderTxHash := NewTx(tx).SenderTxHashAll()
 	assert.Equal(t, hash(senderTxHashRLP.Bytes()), senderTxHash)
->>>>>>> df730894
 	printFeeDelegatedRLPEncode(t, chainId, signer, sigRLP, feePayerSigRLP, txHashRLP, senderTxHashRLP, rawTx)
 }
 
@@ -1107,11 +1059,8 @@
 	})
 	assert.Equal(t, nil, err)
 	assert.Equal(t, hash(txHashRLP.Bytes()), NewTx(tx).Hash())
-<<<<<<< HEAD
-=======
 	senderTxHash := NewTx(tx).SenderTxHashAll()
 	assert.Equal(t, hash(senderTxHashRLP.Bytes()), senderTxHash)
->>>>>>> df730894
 	printFeeDelegatedRLPEncode(t, chainId, signer, sigRLP, feePayerSigRLP, txHashRLP, senderTxHashRLP, rawTx)
 }
 
@@ -1179,11 +1128,8 @@
 	})
 	assert.Equal(t, nil, err)
 	assert.Equal(t, hash(txHashRLP.Bytes()), NewTx(tx).Hash())
-<<<<<<< HEAD
-=======
 	senderTxHash := NewTx(tx).SenderTxHashAll()
 	assert.Equal(t, hash(senderTxHashRLP.Bytes()), senderTxHash)
->>>>>>> df730894
 	printFeeDelegatedRLPEncode(t, chainId, signer, sigRLP, feePayerSigRLP, txHashRLP, senderTxHashRLP, rawTx)
 }
 
@@ -1253,11 +1199,8 @@
 	})
 	assert.Equal(t, nil, err)
 	assert.Equal(t, hash(txHashRLP.Bytes()), NewTx(tx).Hash())
-<<<<<<< HEAD
-=======
 	senderTxHash := NewTx(tx).SenderTxHashAll()
 	assert.Equal(t, hash(senderTxHashRLP.Bytes()), senderTxHash)
->>>>>>> df730894
 	printFeeDelegatedRLPEncode(t, chainId, signer, sigRLP, feePayerSigRLP, txHashRLP, senderTxHashRLP, rawTx)
 }
 
@@ -1326,11 +1269,8 @@
 	})
 	assert.Equal(t, nil, err)
 	assert.Equal(t, hash(txHashRLP.Bytes()), NewTx(tx).Hash())
-<<<<<<< HEAD
-=======
 	senderTxHash := NewTx(tx).SenderTxHashAll()
 	assert.Equal(t, hash(senderTxHashRLP.Bytes()), senderTxHash)
->>>>>>> df730894
 	printFeeDelegatedRLPEncode(t, chainId, signer, sigRLP, feePayerSigRLP, txHashRLP, senderTxHashRLP, rawTx)
 }
 
@@ -1404,11 +1344,8 @@
 	})
 	assert.Equal(t, nil, err)
 	assert.Equal(t, hash(txHashRLP.Bytes()), NewTx(tx).Hash())
-<<<<<<< HEAD
-=======
 	senderTxHash := NewTx(tx).SenderTxHashAll()
 	assert.Equal(t, hash(senderTxHashRLP.Bytes()), senderTxHash)
->>>>>>> df730894
 	printFeeDelegatedRLPEncode(t, chainId, signer, sigRLP, feePayerSigRLP, txHashRLP, senderTxHashRLP, rawTx)
 }
 
@@ -1543,11 +1480,8 @@
 	})
 	assert.Equal(t, nil, err)
 	assert.Equal(t, hash(txHashRLP.Bytes()), NewTx(tx).Hash())
-<<<<<<< HEAD
-=======
 	senderTxHash := NewTx(tx).SenderTxHashAll()
 	assert.Equal(t, hash(senderTxHashRLP.Bytes()), senderTxHash)
->>>>>>> df730894
 	printFeeDelegatedRLPEncode(t, chainId, signer, sigRLP, feePayerSigRLP, txHashRLP, senderTxHashRLP, rawTx)
 }
 
@@ -1613,11 +1547,8 @@
 	})
 	assert.Equal(t, nil, err)
 	assert.Equal(t, hash(txHashRLP.Bytes()), NewTx(tx).Hash())
-<<<<<<< HEAD
-=======
 	senderTxHash := NewTx(tx).SenderTxHashAll()
 	assert.Equal(t, hash(senderTxHashRLP.Bytes()), senderTxHash)
->>>>>>> df730894
 	printFeeDelegatedRLPEncode(t, chainId, signer, sigRLP, feePayerSigRLP, txHashRLP, senderTxHashRLP, rawTx)
 }
 
