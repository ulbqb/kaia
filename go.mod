module github.com/klaytn/klaytn

go 1.18

require (
	github.com/Shopify/sarama v1.26.4
	github.com/VictoriaMetrics/fastcache v1.6.0
	github.com/alecthomas/units v0.0.0-20190924025748-f65c72e2690d
	github.com/aristanetworks/goarista v0.0.0-20191001182449-186a6201b8ef
	github.com/aws/aws-sdk-go v1.34.28
	github.com/bt51/ntpclient v0.0.0-20140310165113-3045f71e2530
	github.com/cespare/cp v1.0.0
	github.com/clevergo/websocket v1.0.0
	github.com/davecgh/go-spew v1.1.1
	github.com/deckarep/golang-set v1.8.0
	github.com/dgraph-io/badger v1.6.0
	github.com/docker/docker v20.10.24+incompatible
	github.com/edsrzf/mmap-go v1.0.0
	github.com/fatih/color v1.9.0
	github.com/fjl/memsize v0.0.0-20190710130421-bcb5799ab5e5
	github.com/go-redis/redis/v7 v7.4.0
	github.com/go-sql-driver/mysql v1.6.0
	github.com/go-stack/stack v1.8.0
	github.com/golang/mock v1.4.4
	github.com/golang/protobuf v1.5.2
	github.com/golang/snappy v0.0.4
	github.com/gorilla/websocket v1.5.0
	github.com/hashicorp/golang-lru v0.5.5-0.20210104140557-80c98217689d
	github.com/holiman/uint256 v1.2.0
	github.com/huin/goupnp v1.0.3-0.20220313090229-ca81a64b4204
	github.com/influxdata/influxdb v1.8.3
	github.com/jackpal/go-nat-pmp v1.0.2
	github.com/jinzhu/gorm v1.9.15
	github.com/julienschmidt/httprouter v1.3.0
	github.com/linxGnu/grocksdb v1.7.17-0.20230425035833-f16fdbe0eb3c
	github.com/mattn/go-colorable v0.1.11
	github.com/mattn/go-isatty v0.0.14
	github.com/naoina/toml v0.1.2-0.20170918210437-9fafd6967416
	github.com/newrelic/go-agent/v3 v3.11.0
	github.com/otiai10/copy v1.0.1
	github.com/pbnjay/memory v0.0.0-20190104145345-974d429e7ae4
	github.com/pborman/uuid v0.0.0-20170612153648-e790cca94e6c
	github.com/peterh/liner v1.1.1-0.20190123174540-a2c9a5303de7
	github.com/pkg/errors v0.9.1
	github.com/prometheus/client_golang v1.11.1
	github.com/prometheus/prometheus v2.1.0+incompatible
	github.com/rcrowley/go-metrics v0.0.0-20190826022208-cac0b30c2563
	github.com/rjeczalik/notify v0.9.3
	github.com/robertkrimen/otto v0.0.0-20180506084358-03d472dc43ab
	github.com/rs/cors v1.7.0
	github.com/satori/go.uuid v1.2.0
	github.com/steakknife/bloomfilter v0.0.0-20180922174646-6819c0d2a570
	github.com/steakknife/hamming v0.0.0-20180906055917-c99c65617cd3 // indirect
	github.com/stretchr/testify v1.8.2
	github.com/supranational/blst v0.3.10
	github.com/syndtr/goleveldb v1.0.1-0.20210819022825-2ae1ddf74ef7
	github.com/tyler-smith/go-bip32 v1.0.0
	github.com/urfave/cli v1.20.0
	github.com/valyala/fasthttp v1.34.0
	go.uber.org/zap v1.13.0
	golang.org/x/crypto v0.1.0
	golang.org/x/net v0.7.0
	golang.org/x/sys v0.5.0
	golang.org/x/tools v0.2.0
	google.golang.org/grpc v1.53.0
	gopkg.in/DataDog/dd-trace-go.v1 v1.42.0
	gopkg.in/check.v1 v1.0.0-20201130134442-10cb98267c6c
	gopkg.in/fatih/set.v0 v0.1.0
	gopkg.in/natefinch/lumberjack.v2 v2.0.0
	gopkg.in/natefinch/npipe.v2 v2.0.0-20160621034901-c1b8fa8bdcce
	gopkg.in/olebedev/go-duktape.v3 v3.0.0-20200619000410-60c24ae608a6
	gopkg.in/urfave/cli.v1 v1.20.0
	gotest.tools v2.2.0+incompatible
)

require (
	github.com/AndreasBriese/bbloom v0.0.0-20190306092124-e2d15f34fcf9 // indirect
	github.com/BurntSushi/toml v0.3.1 // indirect
	github.com/DataDog/datadog-agent/pkg/obfuscate v0.0.0-20211129110424-6491aa3bf583 // indirect
	github.com/DataDog/datadog-go v4.8.2+incompatible // indirect
	github.com/DataDog/datadog-go/v5 v5.0.2 // indirect
	github.com/DataDog/sketches-go v1.2.1 // indirect
	github.com/FactomProject/basen v0.0.0-20150613233007-fe3947df716e // indirect
	github.com/FactomProject/btcutilecc v0.0.0-20130527213604-d3a63a5752ec // indirect
	github.com/Microsoft/go-winio v0.5.1 // indirect
	github.com/andybalholm/brotli v1.0.4 // indirect
	github.com/beorn7/perks v1.0.1 // indirect
	github.com/cespare/xxhash/v2 v2.2.0 // indirect
	github.com/dgraph-io/ristretto v0.1.0 // indirect
	github.com/dgryski/go-farm v0.0.0-20190423205320-6a90982ecee2 // indirect
	github.com/dustin/go-humanize v1.0.0 // indirect
	github.com/eapache/go-resiliency v1.2.0 // indirect
	github.com/eapache/go-xerial-snappy v0.0.0-20180814174437-776d5712da21 // indirect
	github.com/eapache/queue v1.1.0 // indirect
	github.com/golang/glog v1.0.0 // indirect
	github.com/google/go-cmp v0.5.9 // indirect
	github.com/google/uuid v1.3.0 // indirect
	github.com/hashicorp/go-uuid v1.0.2 // indirect
	github.com/jcmturner/gofork v1.0.0 // indirect
	github.com/jinzhu/inflection v1.0.0 // indirect
	github.com/jmespath/go-jmespath v0.4.0 // indirect
	github.com/josharian/intern v1.0.0 // indirect
	github.com/klauspost/compress v1.15.0 // indirect
	github.com/kr/pretty v0.2.1 // indirect
	github.com/kr/text v0.2.0 // indirect
	github.com/mailru/easyjson v0.7.7 // indirect
	github.com/mattn/go-runewidth v0.0.9 // indirect
	github.com/matttproud/golang_protobuf_extensions v1.0.1 // indirect
	github.com/naoina/go-stringutil v0.1.0 // indirect
	github.com/otiai10/mint v1.2.4 // indirect
	github.com/philhofer/fwd v1.1.1 // indirect
	github.com/pierrec/lz4 v2.5.2+incompatible // indirect
	github.com/pmezard/go-difflib v1.0.0 // indirect
	github.com/prometheus/client_model v0.2.0 // indirect
	github.com/prometheus/common v0.26.0 // indirect
	github.com/prometheus/procfs v0.6.0 // indirect
	github.com/prometheus/tsdb v0.10.0 // indirect
	github.com/tinylib/msgp v1.1.2 // indirect
	github.com/valyala/bytebufferpool v1.0.0 // indirect
	go.uber.org/atomic v1.5.0 // indirect
	go.uber.org/multierr v1.3.0 // indirect
	go.uber.org/tools v0.0.0-20190618225709-2cfd321de3ee // indirect
	go4.org/intern v0.0.0-20211027215823-ae77deb06f29 // indirect
	go4.org/unsafe/assume-no-moving-gc v0.0.0-20220617031537-928513b29760 // indirect
	golang.org/x/lint v0.0.0-20210508222113-6edffad5e616 // indirect
	golang.org/x/mod v0.6.0 // indirect
	golang.org/x/sync v0.0.0-20220722155255-886fb9371eb4 // indirect
	golang.org/x/text v0.7.0 // indirect
	golang.org/x/time v0.0.0-20211116232009-f0f3c7e86c11 // indirect
	golang.org/x/xerrors v0.0.0-20200804184101-5ec99f83aff1 // indirect
	google.golang.org/genproto v0.0.0-20230110181048-76db0878b65f // indirect
	google.golang.org/protobuf v1.28.1 // indirect
	gopkg.in/jcmturner/aescts.v1 v1.0.1 // indirect
	gopkg.in/jcmturner/dnsutils.v1 v1.0.1 // indirect
	gopkg.in/jcmturner/gokrb5.v7 v7.5.0 // indirect
	gopkg.in/jcmturner/rpc.v1 v1.1.0 // indirect
	gopkg.in/sourcemap.v1 v1.0.5 // indirect
	gopkg.in/yaml.v2 v2.4.0 // indirect
<<<<<<< HEAD
	gopkg.in/yaml.v3 v3.0.1 // indirect
=======
	gopkg.in/yaml.v3 v3.0.0-20210107192922-496545a6307b // indirect
	gotest.tools/v3 v3.5.0 // indirect
>>>>>>> 8f676298
	honnef.co/go/tools v0.0.1-2020.1.4 // indirect
	inet.af/netaddr v0.0.0-20220617031823-097006376321 // indirect
)<|MERGE_RESOLUTION|>--- conflicted
+++ resolved
@@ -136,12 +136,8 @@
 	gopkg.in/jcmturner/rpc.v1 v1.1.0 // indirect
 	gopkg.in/sourcemap.v1 v1.0.5 // indirect
 	gopkg.in/yaml.v2 v2.4.0 // indirect
-<<<<<<< HEAD
 	gopkg.in/yaml.v3 v3.0.1 // indirect
-=======
-	gopkg.in/yaml.v3 v3.0.0-20210107192922-496545a6307b // indirect
 	gotest.tools/v3 v3.5.0 // indirect
->>>>>>> 8f676298
 	honnef.co/go/tools v0.0.1-2020.1.4 // indirect
 	inet.af/netaddr v0.0.0-20220617031823-097006376321 // indirect
 )