--- conflicted
+++ resolved
@@ -496,16 +496,11 @@
 	from.SetBalance(math.MaxBig256)
 	// Execute the call.
 	nonce := from.Nonce()
-<<<<<<< HEAD
-	intrinsicGas, _ := types.IntrinsicGas(call.Data, nil, nil, call.To == nil, b.config.Rules(block.Number()))
-
-=======
->>>>>>> 9c311bd8
 	var accessList types.AccessList
 	if call.AccessList != nil {
 		accessList = *call.AccessList
 	}
-	intrinsicGas, _ := types.IntrinsicGas(call.Data, accessList, call.To == nil, b.config.Rules(block.Number()))
+	intrinsicGas, _ := types.IntrinsicGas(call.Data, accessList, nil, call.To == nil, b.config.Rules(block.Number()))
 	msg := types.NewMessage(call.From, call.To, nonce, call.Value, call.Gas, gasPrice, call.Data, true, intrinsicGas, accessList)
 
 	txContext := blockchain.NewEVMTxContext(msg, block.Header(), b.config)
