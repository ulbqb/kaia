--- conflicted
+++ resolved
@@ -50,10 +50,6 @@
 		ShanghaiCompatibleBlock:  big.NewInt(135456000),
 		CancunCompatibleBlock:    nil, // TODO-Klaytn-Cancun: set Cypress CancunCompatibleBlock
 		Kip103CompatibleBlock:    big.NewInt(119750400),
-<<<<<<< HEAD
-		ShanghaiCompatibleBlock:  big.NewInt(135456000),
-=======
->>>>>>> 3725b766
 		Kip103ContractAddress:    common.HexToAddress("0xD5ad6D61Dd87EdabE2332607C328f5cc96aeCB95"),
 		DeriveShaImpl:            2,
 		Governance: &GovernanceConfig{
