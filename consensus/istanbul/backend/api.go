// Modifications Copyright 2018 The klaytn Authors
// Copyright 2017 The go-ethereum Authors
// This file is part of the go-ethereum library.
//
// The go-ethereum library is free software: you can redistribute it and/or modify
// it under the terms of the GNU Lesser General Public License as published by
// the Free Software Foundation, either version 3 of the License, or
// (at your option) any later version.
//
// The go-ethereum library is distributed in the hope that it will be useful,
// but WITHOUT ANY WARRANTY; without even the implied warranty of
// MERCHANTABILITY or FITNESS FOR A PARTICULAR PURPOSE. See the
// GNU Lesser General Public License for more details.
//
// You should have received a copy of the GNU Lesser General Public License
// along with the go-ethereum library. If not, see <http://www.gnu.org/licenses/>.
//
// This file is derived from quorum/consensus/istanbul/backend/api.go (2018/06/04).
// Modified and improved for the klaytn development.

package backend

import (
	"errors"
	"fmt"
	"math/big"
	"reflect"

	klaytnApi "github.com/klaytn/klaytn/api"
	"github.com/klaytn/klaytn/blockchain"
	"github.com/klaytn/klaytn/blockchain/types"
	"github.com/klaytn/klaytn/common"
	"github.com/klaytn/klaytn/consensus"
	"github.com/klaytn/klaytn/consensus/istanbul"
	"github.com/klaytn/klaytn/networks/rpc"
)

// API is a user facing RPC API to dump Istanbul state
type API struct {
	chain    consensus.ChainReader
	istanbul *backend
}

// GetSnapshot retrieves the state snapshot at a given block.
func (api *API) GetSnapshot(number *rpc.BlockNumber) (*Snapshot, error) {
	// Retrieve the requested block number (or current if none requested)
	header, err := headerByRpcNumber(api.chain, number)
	if err != nil {
		return nil, err
	}

	return api.istanbul.snapshot(api.chain, header.Number.Uint64(), header.Hash(), nil, false)
}

// GetSnapshotAtHash retrieves the state snapshot at a given block.
func (api *API) GetSnapshotAtHash(hash common.Hash) (*Snapshot, error) {
	header := api.chain.GetHeaderByHash(hash)
	if header == nil {
		return nil, errUnknownBlock
	}
	return api.istanbul.snapshot(api.chain, header.Number.Uint64(), header.Hash(), nil, false)
}

// GetValidators retrieves the list of authorized validators with the given block number.
func (api *API) GetValidators(number *rpc.BlockNumber) ([]common.Address, error) {
	header, err := headerByRpcNumber(api.chain, number)
	if err != nil {
		return nil, err
	}

	blockNumber := header.Number.Uint64()
	if blockNumber == 0 {
		// The committee of genesis block can not be calculated because it requires a previous block.
		istanbulExtra, err := types.ExtractIstanbulExtra(header)
		if err != nil {
			return nil, errExtractIstanbulExtra
		}
		return istanbulExtra.Validators, nil
	}

	snap, err := api.istanbul.snapshot(api.chain, header.Number.Uint64()-1, header.ParentHash, nil, false)
	if err != nil {
		logger.Error("Failed to get snapshot.", "hash", snap.Hash, "err", err)
		return nil, err
	}
	return snap.validators(), nil
}

// GetValidatorsAtHash retrieves the list of authorized validators with the given block hash.
func (api *API) GetValidatorsAtHash(hash common.Hash) ([]common.Address, error) {
	header := api.chain.GetHeaderByHash(hash)
	if header == nil {
		return nil, errUnknownBlock
	}

	blockNumber := header.Number.Uint64()
	if blockNumber == 0 {
		// The committee of genesis block can not be calculated because it requires a previous block.
		istanbulExtra, err := types.ExtractIstanbulExtra(header)
		if err != nil {
			return nil, errExtractIstanbulExtra
		}
		return istanbulExtra.Validators, nil
	}

	snap, err := api.istanbul.snapshot(api.chain, header.Number.Uint64()-1, header.ParentHash, nil, false)
	if err != nil {
		logger.Error("Failed to get snapshot.", "hash", snap.Hash, "err", err)
		return nil, errInternalError
	}
	return snap.validators(), nil
}

// GetDemotedValidators retrieves the list of authorized, but demoted validators with the given block number.
func (api *API) GetDemoteValidators(number *rpc.BlockNumber) ([]common.Address, error) {
	header, err := headerByRpcNumber(api.chain, number)
	if err != nil {
		return nil, err
	}

	blockNumber := header.Number.Uint64()
	if blockNumber == 0 {
		snap, err := api.istanbul.snapshot(api.chain, header.Number.Uint64(), header.Hash(), nil, false)
		if err != nil {
			logger.Error("Failed to get snapshot.", "hash", snap.Hash, "err", err)
			return nil, err
		}
		return snap.demotedValidators(), nil
	} else {
		snap, err := api.istanbul.snapshot(api.chain, header.Number.Uint64()-1, header.ParentHash, nil, false)
		if err != nil {
			logger.Error("Failed to get snapshot.", "hash", snap.Hash, "err", err)
			return nil, err
		}
		return snap.demotedValidators(), nil
	}
}

// GetDemotedValidatorsAtHash retrieves the list of authorized, but demoted validators with the given block hash.
func (api *API) GetDemotedValidatorsAtHash(hash common.Hash) ([]common.Address, error) {
	header := api.chain.GetHeaderByHash(hash)
	if header == nil {
		return nil, errUnknownBlock
	}

	blockNumber := header.Number.Uint64()
	if blockNumber == 0 {
		snap, err := api.istanbul.snapshot(api.chain, header.Number.Uint64(), header.Hash(), nil, false)
		if err != nil {
			logger.Error("Failed to get snapshot.", "hash", snap.Hash, "err", err)
			return nil, err
		}
		return snap.demotedValidators(), nil
	} else {
		snap, err := api.istanbul.snapshot(api.chain, header.Number.Uint64()-1, header.ParentHash, nil, false)
		if err != nil {
			logger.Error("Failed to get snapshot.", "hash", snap.Hash, "err", err)
			return nil, err
		}
		return snap.demotedValidators(), nil
	}
}

// Candidates returns the current candidates the node tries to uphold and vote on.
func (api *API) Candidates() map[common.Address]bool {
	api.istanbul.candidatesLock.RLock()
	defer api.istanbul.candidatesLock.RUnlock()

	proposals := make(map[common.Address]bool)
	for address, auth := range api.istanbul.candidates {
		proposals[address] = auth
	}
	return proposals
}

// Propose injects a new authorization candidate that the validator will attempt to
// push through.
func (api *API) Propose(address common.Address, auth bool) {
	api.istanbul.candidatesLock.Lock()
	defer api.istanbul.candidatesLock.Unlock()

	api.istanbul.candidates[address] = auth
}

// Discard drops a currently running candidate, stopping the validator from casting
// further votes (either for or against).
func (api *API) Discard(address common.Address) {
	api.istanbul.candidatesLock.Lock()
	defer api.istanbul.candidatesLock.Unlock()

	delete(api.istanbul.candidates, address)
}

// API extended by Klaytn developers
type APIExtension struct {
	chain    consensus.ChainReader
	istanbul *backend
}

var (
	errPendingNotAllowed       = errors.New("pending is not allowed")
	errInternalError           = errors.New("internal error")
	errStartNotPositive        = errors.New("start block number should be positive")
	errEndLargetThanLatest     = errors.New("end block number should be smaller than the latest block number")
	errStartLargerThanEnd      = errors.New("start should be smaller than end")
	errRequestedBlocksTooLarge = errors.New("number of requested blocks should be smaller than 50")
	errRangeNil                = errors.New("range values should not be nil")
	errExtractIstanbulExtra    = errors.New("extract Istanbul Extra from block header of the given block number")
	errNoBlockExist            = errors.New("block with the given block number is not existed")
	errNoBlockNumber           = errors.New("block number is not assigned")
)

// GetCouncil retrieves the list of authorized validators at the specified block.
func (api *APIExtension) GetCouncil(number *rpc.BlockNumber) ([]common.Address, error) {
	header, err := headerByRpcNumber(api.chain, number)
	if err != nil {
		return nil, err
	}

	blockNumber := header.Number.Uint64()
	if blockNumber == 0 {
		// The committee of genesis block can not be calculated because it requires a previous block.
		istanbulExtra, err := types.ExtractIstanbulExtra(header)
		if err != nil {
			return nil, errExtractIstanbulExtra
		}
		return istanbulExtra.Validators, nil
	}

	snap, err := api.istanbul.snapshot(api.chain, header.Number.Uint64()-1, header.ParentHash, nil, false)
	if err != nil {
		logger.Error("Failed to get snapshot.", "hash", snap.Hash, "err", err)
		return nil, err
	}

	return append(snap.validators(), snap.demotedValidators()...), nil
}

func (api *APIExtension) GetCouncilSize(number *rpc.BlockNumber) (int, error) {
	council, err := api.GetCouncil(number)
	if err == nil {
		return len(council), nil
	} else {
		return -1, err
	}
}

func (api *APIExtension) GetCommittee(number *rpc.BlockNumber) ([]common.Address, error) {
	header, err := headerByRpcNumber(api.chain, number)
	if err != nil {
		return nil, err
	}

	blockNumber := header.Number.Uint64()
	if blockNumber == 0 {
		// The committee of genesis block can not be calculated because it requires a previous block.
		istanbulExtra, err := types.ExtractIstanbulExtra(header)
		if err != nil {
			return nil, errExtractIstanbulExtra
		}
		return istanbulExtra.Validators, nil
	}

	snap, err := api.istanbul.snapshot(api.chain, header.Number.Uint64()-1, header.ParentHash, nil, false)
	if err != nil {
		return nil, err
	}
	round := header.Round()
	view := &istanbul.View{
		Sequence: new(big.Int).SetUint64(blockNumber),
		Round:    new(big.Int).SetUint64(uint64(round)),
	}

	// get the proposer of this block.
	proposer, err := ecrecover(header)
	if err != nil {
		return nil, err
	}

	parentHash := header.ParentHash

	// get the committee list of this block at the view (blockNumber, round)
	committee := snap.ValSet.SubListWithProposer(parentHash, proposer, view)
	addresses := make([]common.Address, len(committee))
	for i, v := range committee {
		addresses[i] = v.Address()
	}

	return addresses, nil
}

func (api *APIExtension) GetCommitteeSize(number *rpc.BlockNumber) (int, error) {
	committee, err := api.GetCommittee(number)
	if err == nil {
		return len(committee), nil
	} else {
		return -1, err
	}
}

<<<<<<< HEAD
type ConsensusInfo struct {
	proposer       common.Address
	originProposer common.Address // the proposal of 0 round at the same block number
	committee      []common.Address
	round          byte
}

func (api *APIExtension) getConsensusInfo(block *types.Block) (ConsensusInfo, error) {
	blockNumber := block.NumberU64()
	if blockNumber == 0 {
		return ConsensusInfo{}, nil
	}

	round := block.Header().Round()
	view := &istanbul.View{
		Sequence: new(big.Int).Set(block.Number()),
		Round:    new(big.Int).SetInt64(int64(round)),
	}

	// get the proposer of this block.
	proposer, err := ecrecover(block.Header())
	if err != nil {
		return ConsensusInfo{}, err
	}

	// get the snapshot of the previous block.
	parentHash := block.ParentHash()
	snap, err := api.istanbul.snapshot(api.chain, blockNumber-1, parentHash, nil, false)
	if err != nil {
		logger.Error("Failed to get snapshot.", "hash", snap.Hash, "err", err)
		return ConsensusInfo{}, errInternalError
	}

	// get origin proposer at 0 round.
	originProposer := common.Address{}
	lastProposer := api.istanbul.GetProposer(blockNumber - 1)

	newValSet := snap.ValSet.Copy()
	newValSet.CalcProposer(lastProposer, 0)
	if proposer := newValSet.GetProposer(); proposer != nil {
		originProposer = proposer.Address()
	}

	// get the committee list of this block at the view (blockNumber, round)
	committee := snap.ValSet.SubListWithProposer(parentHash, proposer, view)
	committeeAddrs := make([]common.Address, len(committee))
	for i, v := range committee {
		committeeAddrs[i] = v.Address()
	}

	// verify the committee list of the block using istanbul
	//proposalSeal := istanbulCore.PrepareCommittedSeal(block.Hash())
	//extra, err := types.ExtractIstanbulExtra(block.Header())
	//istanbulAddrs := make([]common.Address, len(committeeAddrs))
	//for i, seal := range extra.CommittedSeal {
	//	addr, err := istanbul.GetSignatureAddress(proposalSeal, seal)
	//	istanbulAddrs[i] = addr
	//	if err != nil {
	//		return proposer, []common.Address{}, err
	//	}
	//
	//	var found bool = false
	//	for _, v := range committeeAddrs {
	//		if addr == v {
	//			found = true
	//			break
	//		}
	//	}
	//	if found == false {
	//		logger.Trace("validator is different!", "snap", committeeAddrs, "istanbul", istanbulAddrs)
	//		return proposer, committeeAddrs, errors.New("validator set is different from Istanbul engine!!")
	//	}
	//}

	cInfo := ConsensusInfo{
		proposer:       proposer,
		originProposer: originProposer,
		committee:      committeeAddrs,
		round:          round,
	}

	return cInfo, nil
}

=======
>>>>>>> 087a8585
func (api *APIExtension) makeRPCBlockOutput(b *types.Block,
	cInfo consensus.ConsensusInfo, transactions types.Transactions, receipts types.Receipts,
) map[string]interface{} {
	head := b.Header() // copies the header once
	hash := head.Hash()

	td := big.NewInt(0)
	if bc, ok := api.chain.(*blockchain.BlockChain); ok {
		td = bc.GetTd(hash, b.NumberU64())
	}
	r, err := klaytnApi.RpcOutputBlock(b, td, false, false, api.chain.Config().IsEthTxTypeForkEnabled(b.Header().Number))
	if err != nil {
		logger.Error("failed to RpcOutputBlock", "err", err)
		return nil
	}

	// make transactions
	numTxs := len(transactions)
	rpcTransactions := make([]map[string]interface{}, numTxs)
	for i, tx := range transactions {
		rpcTransactions[i] = klaytnApi.RpcOutputReceipt(head, tx, hash, head.Number.Uint64(), uint64(i), receipts[i])
	}

	r["committee"] = cInfo.Committee
	r["proposer"] = cInfo.Proposer
	r["round"] = cInfo.Round
	r["originProposer"] = cInfo.OriginProposer
	r["transactions"] = rpcTransactions

	return r
}

// TODO-Klaytn: This API functions should be managed with API functions with namespace "klay"
func (api *APIExtension) GetBlockWithConsensusInfoByNumber(number *rpc.BlockNumber) (map[string]interface{}, error) {
	b, ok := api.chain.(*blockchain.BlockChain)
	if !ok {
		logger.Error("chain is not a type of blockchain.BlockChain", "type", reflect.TypeOf(api.chain))
		return nil, errInternalError
	}
	var block *types.Block
	var blockNumber uint64

	if number == nil {
		logger.Trace("block number is not assigned")
		return nil, errNoBlockNumber
	}

	if *number == rpc.PendingBlockNumber {
		logger.Trace("Cannot get consensus information of the PendingBlock.")
		return nil, errPendingNotAllowed
	}

	if *number == rpc.LatestBlockNumber {
		block = b.CurrentBlock()
		blockNumber = block.NumberU64()
	} else {
		// rpc.EarliestBlockNumber == 0, no need to treat it as a special case.
		blockNumber = uint64(number.Int64())
		block = b.GetBlockByNumber(blockNumber)
	}

	if block == nil {
		logger.Trace("Finding a block by number failed.", "blockNum", blockNumber)
		return nil, fmt.Errorf("the block does not exist (block number: %d)", blockNumber)
	}
	blockHash := block.Hash()

	cInfo, err := api.istanbul.GetConsensusInfo(block)
	if err != nil {
		logger.Error("Getting the proposer and validators failed.", "blockHash", blockHash, "err", err)
		return nil, errInternalError
	}

	receipts := b.GetBlockReceiptsInCache(blockHash)
	if receipts == nil {
		receipts = b.GetReceiptsByBlockHash(blockHash)
	}

	return api.makeRPCBlockOutput(block, cInfo, block.Transactions(), receipts), nil
}

func (api *APIExtension) GetBlockWithConsensusInfoByNumberRange(start *rpc.BlockNumber, end *rpc.BlockNumber) (map[string]interface{}, error) {
	blocks := make(map[string]interface{})

	if start == nil || end == nil {
		logger.Trace("the range values should not be nil.", "start", start, "end", end)
		return nil, errRangeNil
	}

	// check error status.
	s := start.Int64()
	e := end.Int64()
	if s < 0 {
		logger.Trace("start should be positive", "start", s)
		return nil, errStartNotPositive
	}

	eChain := api.chain.CurrentHeader().Number.Int64()
	if e > eChain {
		logger.Trace("end should be smaller than the lastest block number", "end", end, "eChain", eChain)
		return nil, errEndLargetThanLatest
	}

	if s > e {
		logger.Trace("start should be smaller than end", "start", s, "end", e)
		return nil, errStartLargerThanEnd
	}

	if (e - s) > 50 {
		logger.Trace("number of requested blocks should be smaller than 50", "start", s, "end", e)
		return nil, errRequestedBlocksTooLarge
	}

	// gather s~e blocks
	for i := s; i <= e; i++ {
		strIdx := fmt.Sprintf("0x%x", i)

		blockNum := rpc.BlockNumber(i)
		b, err := api.GetBlockWithConsensusInfoByNumber(&blockNum)
		if err != nil {
			logger.Error("error on GetBlockWithConsensusInfoByNumber", "err", err)
			blocks[strIdx] = nil
		} else {
			blocks[strIdx] = b
		}
	}

	return blocks, nil
}

func (api *APIExtension) GetBlockWithConsensusInfoByHash(blockHash common.Hash) (map[string]interface{}, error) {
	b, ok := api.chain.(*blockchain.BlockChain)
	if !ok {
		logger.Error("chain is not a type of blockchain.Blockchain, returning...", "type", reflect.TypeOf(api.chain))
		return nil, errInternalError
	}

	block := b.GetBlockByHash(blockHash)
	if block == nil {
		logger.Trace("Finding a block failed.", "blockHash", blockHash)
		return nil, fmt.Errorf("the block does not exist (block hash: %s)", blockHash.String())
	}

	cInfo, err := api.istanbul.GetConsensusInfo(block)
	if err != nil {
		logger.Error("Getting the proposer and validators failed.", "blockHash", blockHash, "err", err)
		return nil, errInternalError
	}

	receipts := b.GetBlockReceiptsInCache(blockHash)
	if receipts == nil {
		receipts = b.GetReceiptsByBlockHash(blockHash)
	}

	return api.makeRPCBlockOutput(block, cInfo, block.Transactions(), receipts), nil
}

func (api *API) GetTimeout() uint64 {
	return istanbul.DefaultConfig.Timeout
}

// Retrieve the header at requested block number
func headerByRpcNumber(chain consensus.ChainReader, number *rpc.BlockNumber) (*types.Header, error) {
	var header *types.Header
	if number == nil || *number == rpc.LatestBlockNumber {
		header = chain.CurrentHeader()
	} else if *number == rpc.PendingBlockNumber {
		logger.Trace("Cannot get snapshot of the pending block.", "number", number)
		return nil, errPendingNotAllowed
	} else {
		header = chain.GetHeaderByNumber(uint64(number.Int64()))
	}
	// Ensure we have an actually valid block and return its snapshot
	if header == nil {
		return nil, errUnknownBlock
	}
	return header, nil
}<|MERGE_RESOLUTION|>--- conflicted
+++ resolved
@@ -298,93 +298,6 @@
 	}
 }
 
-<<<<<<< HEAD
-type ConsensusInfo struct {
-	proposer       common.Address
-	originProposer common.Address // the proposal of 0 round at the same block number
-	committee      []common.Address
-	round          byte
-}
-
-func (api *APIExtension) getConsensusInfo(block *types.Block) (ConsensusInfo, error) {
-	blockNumber := block.NumberU64()
-	if blockNumber == 0 {
-		return ConsensusInfo{}, nil
-	}
-
-	round := block.Header().Round()
-	view := &istanbul.View{
-		Sequence: new(big.Int).Set(block.Number()),
-		Round:    new(big.Int).SetInt64(int64(round)),
-	}
-
-	// get the proposer of this block.
-	proposer, err := ecrecover(block.Header())
-	if err != nil {
-		return ConsensusInfo{}, err
-	}
-
-	// get the snapshot of the previous block.
-	parentHash := block.ParentHash()
-	snap, err := api.istanbul.snapshot(api.chain, blockNumber-1, parentHash, nil, false)
-	if err != nil {
-		logger.Error("Failed to get snapshot.", "hash", snap.Hash, "err", err)
-		return ConsensusInfo{}, errInternalError
-	}
-
-	// get origin proposer at 0 round.
-	originProposer := common.Address{}
-	lastProposer := api.istanbul.GetProposer(blockNumber - 1)
-
-	newValSet := snap.ValSet.Copy()
-	newValSet.CalcProposer(lastProposer, 0)
-	if proposer := newValSet.GetProposer(); proposer != nil {
-		originProposer = proposer.Address()
-	}
-
-	// get the committee list of this block at the view (blockNumber, round)
-	committee := snap.ValSet.SubListWithProposer(parentHash, proposer, view)
-	committeeAddrs := make([]common.Address, len(committee))
-	for i, v := range committee {
-		committeeAddrs[i] = v.Address()
-	}
-
-	// verify the committee list of the block using istanbul
-	//proposalSeal := istanbulCore.PrepareCommittedSeal(block.Hash())
-	//extra, err := types.ExtractIstanbulExtra(block.Header())
-	//istanbulAddrs := make([]common.Address, len(committeeAddrs))
-	//for i, seal := range extra.CommittedSeal {
-	//	addr, err := istanbul.GetSignatureAddress(proposalSeal, seal)
-	//	istanbulAddrs[i] = addr
-	//	if err != nil {
-	//		return proposer, []common.Address{}, err
-	//	}
-	//
-	//	var found bool = false
-	//	for _, v := range committeeAddrs {
-	//		if addr == v {
-	//			found = true
-	//			break
-	//		}
-	//	}
-	//	if found == false {
-	//		logger.Trace("validator is different!", "snap", committeeAddrs, "istanbul", istanbulAddrs)
-	//		return proposer, committeeAddrs, errors.New("validator set is different from Istanbul engine!!")
-	//	}
-	//}
-
-	cInfo := ConsensusInfo{
-		proposer:       proposer,
-		originProposer: originProposer,
-		committee:      committeeAddrs,
-		round:          round,
-	}
-
-	return cInfo, nil
-}
-
-=======
->>>>>>> 087a8585
 func (api *APIExtension) makeRPCBlockOutput(b *types.Block,
 	cInfo consensus.ConsensusInfo, transactions types.Transactions, receipts types.Receipts,
 ) map[string]interface{} {
