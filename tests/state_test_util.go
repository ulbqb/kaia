// Modifications Copyright 2024 The Kaia Authors
// Modifications Copyright 2018 The klaytn Authors
// Copyright 2015 The go-ethereum Authors
// This file is part of the go-ethereum library.
//
// The go-ethereum library is free software: you can redistribute it and/or modify
// it under the terms of the GNU Lesser General Public License as published by
// the Free Software Foundation, either version 3 of the License, or
// (at your option) any later version.
//
// The go-ethereum library is distributed in the hope that it will be useful,
// but WITHOUT ANY WARRANTY; without even the implied warranty of
// MERCHANTABILITY or FITNESS FOR A PARTICULAR PURPOSE. See the
// GNU Lesser General Public License for more details.
//
// You should have received a copy of the GNU Lesser General Public License
// along with the go-ethereum library. If not, see <http://www.gnu.org/licenses/>.
//
// This file is derived from tests/state_test_util.go (2018/06/04).
// Modified and improved for the klaytn development.
// Modified and improved for the Kaia development.

package tests

import (
	"encoding/hex"
	"encoding/json"
	"errors"
	"fmt"
	"math/big"
	"strconv"
	"strings"

	"github.com/kaiachain/kaia/blockchain"
	"github.com/kaiachain/kaia/blockchain/state"
	"github.com/kaiachain/kaia/blockchain/types"
	"github.com/kaiachain/kaia/blockchain/vm"
	"github.com/kaiachain/kaia/common"
	"github.com/kaiachain/kaia/common/hexutil"
	"github.com/kaiachain/kaia/common/math"
	"github.com/kaiachain/kaia/crypto"
	"github.com/kaiachain/kaia/crypto/sha3"
	"github.com/kaiachain/kaia/params"
	"github.com/kaiachain/kaia/rlp"
	"github.com/kaiachain/kaia/storage/database"
)

// StateTest checks transaction processing without block context.
// See https://github.com/ethereum/EIPs/issues/176 for the test format specification.
type StateTest struct {
	json stJSON
}

// StateSubtest selects a specific configuration of a General State Test.
type StateSubtest struct {
	Fork  string
	Index int
}

func (t *StateTest) UnmarshalJSON(in []byte) error {
	return json.Unmarshal(in, &t.json)
}

type stJSON struct {
	Env  stEnv                    `json:"env"`
	Pre  blockchain.GenesisAlloc  `json:"pre"`
	Tx   stTransaction            `json:"transaction"`
	Out  hexutil.Bytes            `json:"out"`
	Post map[string][]stPostState `json:"post"`
}

type stPostState struct {
	Root    common.UnprefixedHash `json:"hash"`
	Logs    common.UnprefixedHash `json:"logs"`
	Indexes struct {
		Data  int `json:"data"`
		Gas   int `json:"gas"`
		Value int `json:"value"`
	}
}

//go:generate gencodec -type stEnv -field-override stEnvMarshaling -out gen_stenv.go

type stEnv struct {
	Coinbase   common.Address `gencodec:"required" json:"currentCoinbase"`
	BlockScore *big.Int       `gencodec:"required" json:"currentDifficulty"`
	GasLimit   uint64         `gencodec:"required" json:"currentGasLimit"`
	Number     uint64         `gencodec:"required" json:"currentNumber"`
	Timestamp  uint64         `gencodec:"required" json:"currentTimestamp"`
	BaseFee    *big.Int       `gencodec:"optional" json:"currentBaseFee"`
}

type stEnvMarshaling struct {
	Coinbase   common.UnprefixedAddress
	BlockScore *math.HexOrDecimal256
	GasLimit   math.HexOrDecimal64
	Number     math.HexOrDecimal64
	Timestamp  math.HexOrDecimal64
	BaseFee    *math.HexOrDecimal256
}

//go:generate gencodec -type stTransaction -field-override stTransactionMarshaling -out gen_sttransaction.go

type stTransaction struct {
<<<<<<< HEAD
	GasPrice             *big.Int           `json:"gasPrice"`
	MaxFeePerGas         *big.Int           `json:"maxFeePerGas"`
	MaxPriorityFeePerGas *big.Int           `json:"maxPriorityFeePerGas"`
	Nonce                uint64             `json:"nonce"`
	To                   string             `json:"to"`
	Data                 []string           `json:"data"`
	GasLimit             []uint64           `json:"gasLimit"`
	Value                []string           `json:"value"`
	PrivateKey           []byte             `json:"secretKey"`
	AuthorizationList    []*stAuthorization `json:"authorizationList"`
=======
	GasPrice             *big.Int `json:"gasPrice"`
	MaxFeePerGas         *big.Int `json:"maxFeePerGas"`
	MaxPriorityFeePerGas *big.Int `json:"maxPriorityFeePerGas"`
	Nonce                uint64   `json:"nonce"`
	To                   string   `json:"to"`
	Data                 []string `json:"data"`
	GasLimit             []uint64 `json:"gasLimit"`
	Value                []string `json:"value"`
	PrivateKey           []byte   `json:"secretKey"`
>>>>>>> bc2f181c
}

type stTransactionMarshaling struct {
	GasPrice             *math.HexOrDecimal256
	MaxFeePerGas         *math.HexOrDecimal256
	MaxPriorityFeePerGas *math.HexOrDecimal256
	Nonce                math.HexOrDecimal64
	GasLimit             []math.HexOrDecimal64
	PrivateKey           hexutil.Bytes
<<<<<<< HEAD
}

//go:generate gencodec -type stAuthorization -field-override stAuthorizationMarshaling -out gen_stauthorization.go

// Authorization is an authorization from an account to deploy code at it's
// address.
type stAuthorization struct {
	ChainID *big.Int
	Address common.Address `json:"address" gencodec:"required"`
	Nonce   uint64         `json:"nonce" gencodec:"required"`
	V       *big.Int       `json:"v" gencodec:"required"`
	R       *big.Int       `json:"r" gencodec:"required"`
	S       *big.Int       `json:"s" gencodec:"required"`
}

// field type overrides for gencodec
type stAuthorizationMarshaling struct {
	ChainID *math.HexOrDecimal256
	Nonce   math.HexOrDecimal64
	V       *math.HexOrDecimal256
	R       *math.HexOrDecimal256
	S       *math.HexOrDecimal256
=======
>>>>>>> bc2f181c
}

// getVMConfig takes a fork definition and returns a chain config.
// The fork definition can be
// - a plain forkname, e.g. `Byzantium`,
// - a fork basename, and a list of EIPs to enable; e.g. `Byzantium+1884+1283`.
func getVMConfig(forkString string) (baseConfig *params.ChainConfig, eips []int, err error) {
	var (
		splitForks            = strings.Split(forkString, "+")
		ok                    bool
		baseName, eipsStrings = splitForks[0], splitForks[1:]
	)
	if baseConfig, ok = Forks[baseName]; !ok {
		return nil, nil, UnsupportedForkError{baseName}
	}
	for _, eip := range eipsStrings {
		if eipNum, err := strconv.Atoi(eip); err != nil {
			return nil, nil, fmt.Errorf("syntax error, invalid eip number %v", eipNum)
		} else {
			eips = append(eips, eipNum)
		}
	}
	return baseConfig, eips, nil
}

// Subtests returns all valid subtests of the test.
func (t *StateTest) Subtests() []StateSubtest {
	var sub []StateSubtest
	for fork, pss := range t.json.Post {
		for i := range pss {
			sub = append(sub, StateSubtest{fork, i})
		}
	}
	return sub
}

// Run executes a specific subtest.
func (t *StateTest) Run(subtest StateSubtest, vmconfig vm.Config, isTestExecutionSpecState bool) (*state.StateDB, error) {
	config, eips, err := getVMConfig(subtest.Fork)
	if err != nil {
		return nil, UnsupportedForkError{subtest.Fork}
	}

	if isTestExecutionSpecState {
		config.Governance = &params.GovernanceConfig{
			Reward: &params.RewardConfig{
				DeferredTxFee: true,
			},
		}
	}

	vmconfig.ExtraEips = eips
	blockchain.InitDeriveSha(config)
	block := t.genesis(config).ToBlock(common.Hash{}, nil)
	memDBManager := database.NewMemoryDBManager()
	statedb := MakePreState(memDBManager, t.json.Pre)

	post := t.json.Post[subtest.Fork][subtest.Index]
	rules := config.Rules(block.Number())
	msg, err := t.json.Tx.toMessage(post, rules, isTestExecutionSpecState)
	if err != nil {
		return nil, err
	}
	txContext := blockchain.NewEVMTxContext(msg, block.Header(), config)
	if isTestExecutionSpecState {
		txContext.GasPrice, err = useEthGasPrice(rules, &t.json)
		if err != nil {
			return nil, err
		}
	}
	blockContext := blockchain.NewEVMBlockContext(block.Header(), nil, &t.json.Env.Coinbase)
	blockContext.GetHash = vmTestBlockHash
	evm := vm.NewEVM(blockContext, txContext, statedb, config, &vmconfig)

	if isTestExecutionSpecState {
		useEthOpCodeGas(rules, evm)
	}

	snapshot := statedb.Snapshot()
	result, err := blockchain.ApplyMessage(evm, msg)
	if err != nil {
		statedb.RevertToSnapshot(snapshot)
	}

	if isTestExecutionSpecState && err == nil {
		useEthMiningReward(statedb, evm, &t.json.Tx, t.json.Env.BaseFee, result.UsedGas, txContext.GasPrice)
	}

	if logs := rlpHash(statedb.Logs()); logs != common.Hash(post.Logs) {
		return statedb, fmt.Errorf("post state logs hash mismatch: got %x, want %x", logs, post.Logs)
	}

	root, _ := statedb.Commit(true)
	// Add 0-value mining reward. This only makes a difference in the cases
	// where
	// - the coinbase self-destructed, or
	// - there are only 'bad' transactions, which aren't executed. In those cases,
	//   the coinbase gets no txfee, so isn't created, and thus needs to be touched
	statedb.AddBalance(block.Rewardbase(), new(big.Int))
	// And _now_ get the state root
	root = statedb.IntermediateRoot(true)

	if isTestExecutionSpecState {
		root, err = useEthStateRoot(statedb)
		if err != nil {
			return nil, err
		}
	}
	if root != common.Hash(post.Root) {
		return statedb, fmt.Errorf("post state root mismatch: got %x, want %x", root, post.Root)
	}
	return statedb, nil
}

func (t *StateTest) gasLimit(subtest StateSubtest) uint64 {
	return t.json.Tx.GasLimit[t.json.Post[subtest.Fork][subtest.Index].Indexes.Gas]
}

func MakePreState(db database.DBManager, accounts blockchain.GenesisAlloc) *state.StateDB {
	sdb := state.NewDatabase(db)
	statedb, _ := state.New(common.Hash{}, sdb, nil, nil)
	for addr, a := range accounts {
		if len(a.Code) != 0 {
			statedb.SetCode(addr, a.Code)
		}
		for k, v := range a.Storage {
			statedb.SetState(addr, k, v)
		}
		statedb.SetNonce(addr, a.Nonce)
		statedb.SetBalance(addr, a.Balance)
	}
	// Commit and re-open to start with a clean state.
	root, _ := statedb.Commit(false)
	statedb, _ = state.New(root, sdb, nil, nil)
	return statedb
}

func (t *StateTest) genesis(config *params.ChainConfig) *blockchain.Genesis {
	return &blockchain.Genesis{
		Config:     config,
		BlockScore: t.json.Env.BlockScore,
		Number:     t.json.Env.Number,
		Timestamp:  t.json.Env.Timestamp,
		Alloc:      t.json.Pre,
	}
}

func (tx *stTransaction) toMessage(ps stPostState, r params.Rules, isTestExecutionSpecState bool) (blockchain.Message, error) {
	// Derive sender from private key if present.
	var from common.Address
	if len(tx.PrivateKey) > 0 {
		key, err := crypto.ToECDSA(tx.PrivateKey)
		if err != nil {
			return nil, fmt.Errorf("invalid private key: %v", err)
		}
		from = crypto.PubkeyToAddress(key.PublicKey)
	}
	// Parse recipient if present.
	var to *common.Address
	if tx.To != "" {
		to = new(common.Address)
		if err := to.UnmarshalText([]byte(tx.To)); err != nil {
			return nil, fmt.Errorf("invalid to address: %v", err)
		}
	}

	// Get values specific to this post state.
	if ps.Indexes.Data > len(tx.Data) {
		return nil, fmt.Errorf("tx data index %d out of bounds", ps.Indexes.Data)
	}
	if ps.Indexes.Value > len(tx.Value) {
		return nil, fmt.Errorf("tx value index %d out of bounds", ps.Indexes.Value)
	}
	if ps.Indexes.Gas > len(tx.GasLimit) {
		return nil, fmt.Errorf("tx gas limit index %d out of bounds", ps.Indexes.Gas)
	}
	dataHex := tx.Data[ps.Indexes.Data]
	valueHex := tx.Value[ps.Indexes.Value]
	gasLimit := tx.GasLimit[ps.Indexes.Gas]
	// Value, Data hex encoding is messy: https://github.com/ethereum/tests/issues/203
	value := new(big.Int)
	if valueHex != "0x" {
		v, ok := math.ParseBig256(valueHex)
		if !ok {
			return nil, fmt.Errorf("invalid tx value %q", valueHex)
		}
		value = v
	}
	data, err := hex.DecodeString(strings.TrimPrefix(dataHex, "0x"))
	if err != nil {
		return nil, fmt.Errorf("invalid tx data %q", dataHex)
	}

<<<<<<< HEAD
	var authorizationList types.AuthorizationList
	if tx.AuthorizationList != nil {
		authorizationList = make(types.AuthorizationList, 0)
		for _, auth := range tx.AuthorizationList {
			authorizationList = append(authorizationList, types.Authorization{
				ChainID: auth.ChainID,
				Address: auth.Address,
				Nonce:   auth.Nonce,
				V:       auth.V,
				R:       auth.R,
				S:       auth.S,
			})
		}
	}

	intrinsicGas, err := types.IntrinsicGas(data, nil, authorizationList, to == nil, r)
	if err != nil {
		return nil, err
=======
	var intrinsicGas uint64
	if isTestExecutionSpecState {
		intrinsicGas, err = useEthIntrinsicGas(data, to == nil, r)
		if err != nil {
			return nil, err
		}
	} else {
		intrinsicGas, err = types.IntrinsicGas(data, nil, to == nil, r)
		if err != nil {
			return nil, err
		}
>>>>>>> bc2f181c
	}

	var msg *types.Transaction
	if authorizationList != nil {
		msg, err = types.NewTransactionWithMap(types.TxTypeEthereumSetCode, map[types.TxValueKeyType]interface{}{
			types.TxValueKeyNonce:             tx.Nonce,
			types.TxValueKeyTo:                to,
			types.TxValueKeyAmount:            value,
			types.TxValueKeyData:              data,
			types.TxValueKeyGasLimit:          gasLimit,
			types.TxValueKeyGasFeeCap:         tx.MaxFeePerGas,
			types.TxValueKeyGasTipCap:         tx.MaxPriorityFeePerGas,
			types.TxValueKeyAuthorizationList: authorizationList,
			types.TxValueKeyChainID:           big.NewInt(1),
		})
		if err != nil {
			return nil, err
		}
	} else {
		msg = types.NewMessage(from, to, tx.Nonce, value, gasLimit, tx.GasPrice, data, true, intrinsicGas, nil)
	}
	return msg, nil
}

func rlpHash(x interface{}) (h common.Hash) {
	hw := sha3.NewKeccak256()
	rlp.Encode(hw, x)
	hw.Sum(h[:0])
	return h
}

func useEthGasPrice(r params.Rules, json *stJSON) (*big.Int, error) {
	// https://github.com/ethereum/go-ethereum/blob/v1.14.11/tests/state_test_util.go#L241-L249
	var baseFee *big.Int
	if r.IsLondon {
		baseFee = json.Env.BaseFee
		if baseFee == nil {
			// Retesteth uses `0x10` for genesis baseFee. Therefore, it defaults to
			// parent - 2 : 0xa as the basefee for 'this' context.
			baseFee = big.NewInt(0x0a)
		}
	}

	// https://github.com/ethereum/go-ethereum/blob/v1.14.11/tests/state_test_util.go#L402-L416
	gasPrice := json.Tx.GasPrice
	if baseFee != nil {
		if json.Tx.MaxFeePerGas == nil {
			json.Tx.MaxFeePerGas = gasPrice
		}
		if json.Tx.MaxFeePerGas == nil {
			json.Tx.MaxFeePerGas = new(big.Int)
		}
		if json.Tx.MaxPriorityFeePerGas == nil {
			json.Tx.MaxPriorityFeePerGas = json.Tx.MaxFeePerGas
		}
		gasPrice = math.BigMin(new(big.Int).Add(json.Tx.MaxPriorityFeePerGas, baseFee), json.Tx.MaxFeePerGas)
	}

	if gasPrice == nil {
		return nil, errors.New("no gas price provided")
	}

	return gasPrice, nil
}

func useEthOpCodeGas(r params.Rules, evm *vm.EVM) {
	if r.IsCancun {
		// EIP-1052 must be retained for backward compatibility.
		vm.ChangeGasCostForTest(&evm.Config.JumpTable, vm.EXTCODEHASH, params.WarmStorageReadCostEIP2929)
	}
}

func useEthIntrinsicGas(data []byte, contractCreation bool, r params.Rules) (uint64, error) {
	if r.IsIstanbul {
		r.IsPrague = true
	}
	return types.IntrinsicGas(data, nil, contractCreation, r)
}

func useEthMiningReward(statedb *state.StateDB, evm *vm.EVM, tx *stTransaction, envBaseFee *big.Int, usedGas uint64, gasPrice *big.Int) {
	rules := evm.ChainConfig().Rules(evm.Context.BlockNumber)
	effectiveTip := new(big.Int).Set(gasPrice)

	// https://github.com/ethereum/go-ethereum/blob/v1.14.11/tests/state_test_util.go#L241-L249
	// https://github.com/ethereum/go-ethereum/blob/v1.14.11/core/state_transition.go#L462-L465
	if rules.IsLondon {
		baseFee := new(big.Int).Set(envBaseFee)
		if baseFee == nil {
			// Retesteth uses `0x10` for genesis baseFee. Therefore, it defaults to
			// parent - 2 : 0xa as the basefee for 'this' context.
			baseFee = big.NewInt(0x0a)
		}
		effectiveTip = math.BigMin(tx.MaxPriorityFeePerGas, new(big.Int).Sub(tx.MaxFeePerGas, baseFee))
	}

	fee := new(big.Int).SetUint64(usedGas)
	fee.Mul(fee, effectiveTip)
	statedb.AddBalance(evm.Context.Coinbase, fee)
}

func useEthStateRoot(statedb *state.StateDB) (common.Hash, error) {
	memDb := database.NewMemoryDBManager()
	db := state.NewDatabase(memDb)
	newState, _ := state.New(common.Hash{}, db, nil, nil)

	for addr, acc := range statedb.RawDump().Accounts {
		b, ok := new(big.Int).SetString(acc.Balance, 10)
		if !ok {
			return common.Hash{}, errors.New("balance is not decimal")
		}
		newState.SetLegacyAccountForTest(
			common.HexToAddress(addr),
			acc.Nonce,
			b,
			common.HexToHash(acc.Root),
			common.HexToHash(acc.CodeHash).Bytes(),
		)
	}

	return newState.IntermediateRoot(true), nil
}<|MERGE_RESOLUTION|>--- conflicted
+++ resolved
@@ -102,7 +102,6 @@
 //go:generate gencodec -type stTransaction -field-override stTransactionMarshaling -out gen_sttransaction.go
 
 type stTransaction struct {
-<<<<<<< HEAD
 	GasPrice             *big.Int           `json:"gasPrice"`
 	MaxFeePerGas         *big.Int           `json:"maxFeePerGas"`
 	MaxPriorityFeePerGas *big.Int           `json:"maxPriorityFeePerGas"`
@@ -113,17 +112,6 @@
 	Value                []string           `json:"value"`
 	PrivateKey           []byte             `json:"secretKey"`
 	AuthorizationList    []*stAuthorization `json:"authorizationList"`
-=======
-	GasPrice             *big.Int `json:"gasPrice"`
-	MaxFeePerGas         *big.Int `json:"maxFeePerGas"`
-	MaxPriorityFeePerGas *big.Int `json:"maxPriorityFeePerGas"`
-	Nonce                uint64   `json:"nonce"`
-	To                   string   `json:"to"`
-	Data                 []string `json:"data"`
-	GasLimit             []uint64 `json:"gasLimit"`
-	Value                []string `json:"value"`
-	PrivateKey           []byte   `json:"secretKey"`
->>>>>>> bc2f181c
 }
 
 type stTransactionMarshaling struct {
@@ -133,7 +121,6 @@
 	Nonce                math.HexOrDecimal64
 	GasLimit             []math.HexOrDecimal64
 	PrivateKey           hexutil.Bytes
-<<<<<<< HEAD
 }
 
 //go:generate gencodec -type stAuthorization -field-override stAuthorizationMarshaling -out gen_stauthorization.go
@@ -156,8 +143,6 @@
 	V       *math.HexOrDecimal256
 	R       *math.HexOrDecimal256
 	S       *math.HexOrDecimal256
-=======
->>>>>>> bc2f181c
 }
 
 // getVMConfig takes a fork definition and returns a chain config.
@@ -351,7 +336,6 @@
 		return nil, fmt.Errorf("invalid tx data %q", dataHex)
 	}
 
-<<<<<<< HEAD
 	var authorizationList types.AuthorizationList
 	if tx.AuthorizationList != nil {
 		authorizationList = make(types.AuthorizationList, 0)
@@ -367,22 +351,17 @@
 		}
 	}
 
-	intrinsicGas, err := types.IntrinsicGas(data, nil, authorizationList, to == nil, r)
-	if err != nil {
-		return nil, err
-=======
 	var intrinsicGas uint64
 	if isTestExecutionSpecState {
-		intrinsicGas, err = useEthIntrinsicGas(data, to == nil, r)
+		intrinsicGas, err = useEthIntrinsicGas(data, authorizationList, to == nil, r)
 		if err != nil {
 			return nil, err
 		}
 	} else {
-		intrinsicGas, err = types.IntrinsicGas(data, nil, to == nil, r)
+		intrinsicGas, err = types.IntrinsicGas(data, nil, authorizationList, to == nil, r)
 		if err != nil {
 			return nil, err
 		}
->>>>>>> bc2f181c
 	}
 
 	var msg *types.Transaction
@@ -455,11 +434,11 @@
 	}
 }
 
-func useEthIntrinsicGas(data []byte, contractCreation bool, r params.Rules) (uint64, error) {
+func useEthIntrinsicGas(data []byte, authorizationList types.AuthorizationList, contractCreation bool, r params.Rules) (uint64, error) {
 	if r.IsIstanbul {
 		r.IsPrague = true
 	}
-	return types.IntrinsicGas(data, nil, contractCreation, r)
+	return types.IntrinsicGas(data, nil, authorizationList, contractCreation, r)
 }
 
 func useEthMiningReward(statedb *state.StateDB, evm *vm.EVM, tx *stTransaction, envBaseFee *big.Int, usedGas uint64, gasPrice *big.Int) {
