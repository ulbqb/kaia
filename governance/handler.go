// Copyright 2019 The klaytn Authors
// This file is part of the klaytn library.
//
// The klaytn library is free software: you can redistribute it and/or modify
// it under the terms of the GNU Lesser General Public License as published by
// the Free Software Foundation, either version 3 of the License, or
// (at your option) any later version.
//
// The klaytn library is distributed in the hope that it will be useful,
// but WITHOUT ANY WARRANTY; without even the implied warranty of
// MERCHANTABILITY or FITNESS FOR A PARTICULAR PURPOSE. See the
// GNU Lesser General Public License for more details.
//
// You should have received a copy of the GNU Lesser General Public License
// along with the klaytn library. If not, see <http://www.gnu.org/licenses/>.

package governance

import (
	"fmt"
	"math/big"
	"reflect"
	"strconv"
	"strings"
	"sync/atomic"

	"github.com/klaytn/klaytn/blockchain/types"
	"github.com/klaytn/klaytn/common"
	"github.com/klaytn/klaytn/consensus/istanbul"
	"github.com/klaytn/klaytn/params"
	"github.com/klaytn/klaytn/rlp"
)

type check struct {
	checkValueType func(v interface{}) bool
	validator      func(k string, v interface{}) bool
	isEqual        func(v1 interface{}, v2 interface{}) bool
	trigger        func(g *Governance, k string, v interface{})
}

var (
	stringT       = reflect.TypeOf("")
	uint64T       = reflect.TypeOf(uint64(0))
	addressT      = reflect.TypeOf(common.StringToAddress("0x0"))
	addressSliceT = reflect.TypeOf([]common.Address{})
	boolT         = reflect.TypeOf(true)
	float64T      = reflect.TypeOf(float64(0.0))
)

var GovernanceItems = map[int]check{
<<<<<<< HEAD
	params.GovernanceMode:          {isStringType, checkGovernanceMode, compareEqual, nil},
	params.GoverningNode:           {isAddressType, checkAddress, compareEqual, nil},
	params.UnitPrice:               {isUint64Type, checkUint64andBool, compareEqual, updateUnitPrice},
	params.AddValidator:            {isAddressType, checkAddress, compareAddress, nil},
	params.RemoveValidator:         {isAddressType, checkAddress, compareAddress, nil},
	params.MintingAmount:           {isStringType, checkBigInt, compareEqual, nil},
	params.Ratio:                   {isStringType, checkRatio, compareEqual, nil},
	params.UseGiniCoeff:            {isBoolType, checkUint64andBool, compareEqual, updateUseGiniCoeff},
	params.DeferredTxFee:           {isBoolType, checkUint64andBool, compareEqual, nil},
	params.MinimumStake:            {isStringType, checkMinimumStake, compareEqual, nil},
	params.StakeUpdateInterval:     {isUint64Type, checkUint64andBool, compareEqual, updateStakingUpdateInterval},
	params.ProposerRefreshInterval: {isUint64Type, checkUint64andBool, compareEqual, updateProposerUpdateInterval},
	params.Epoch:                   {isUint64Type, checkUint64andBool, compareEqual, nil},
	params.Policy:                  {isUint64Type, checkUint64andBool, compareEqual, updateProposerPolicy},
	params.CommitteeSize:           {isUint64Type, checkCommitteeSize, compareEqual, nil},
	params.ConstTxGasHumanReadable: {isUint64Type, checkUint64andBool, compareEqual, updateTxGasHumanReadable},
	params.Timeout:                 {isUint64Type, checkUint64andBool, compareEqual, nil},
}

func isStringType(v interface{}) bool { return stringT == reflect.TypeOf(v) }

func isUint64Type(v interface{}) bool { return uint64T == reflect.TypeOf(v) }

func isBoolType(v interface{}) bool { return boolT == reflect.TypeOf(v) }

func isAddressType(v interface{}) bool {
	return addressSliceT == reflect.TypeOf(v) || addressT == reflect.TypeOf(v)
}

func compareEqual(v1 interface{}, v2 interface{}) bool {
	return v1 == v2
}

func compareAddress(v1 interface{}, v2 interface{}) bool {
	if reflect.TypeOf(v1) != reflect.TypeOf(v2) || reflect.TypeOf(v1) != reflect.TypeOf(common.Address{}) && reflect.TypeOf(v1) != reflect.TypeOf([]common.Address{}) {
		return false
	}

	if reflect.TypeOf(v1) == reflect.TypeOf(common.Address{}) {
		return v1 == v2
	}

	addressSlice1, addressSlice2 := v1.([]common.Address), v2.([]common.Address)
	if len(addressSlice1) != len(addressSlice2) {
		return false
	}

	for _, addressV1 := range addressSlice1 {
		for idx, addressV2 := range addressSlice2 {
			if addressV1 == addressV2 {
				addressSlice2[idx] = addressSlice2[len(addressSlice2)-1]
				addressSlice2 = addressSlice2[:len(addressSlice2)-1]
			}
		}
	}

	if len(addressSlice2) > 0 {
		return false
	}

	return true
=======
	params.GovernanceMode:          {stringT, checkGovernanceMode, nil},
	params.GoverningNode:           {addressT, checkAddress, nil},
	params.UnitPrice:               {uint64T, checkUint64andBool, updateUnitPrice},
	params.AddValidator:            {addressT, checkAddress, nil},
	params.RemoveValidator:         {addressT, checkAddress, nil},
	params.MintingAmount:           {stringT, checkBigInt, nil},
	params.Ratio:                   {stringT, checkRatio, nil},
	params.UseGiniCoeff:            {boolT, checkUint64andBool, updateUseGiniCoeff},
	params.DeferredTxFee:           {boolT, checkUint64andBool, nil},
	params.MinimumStake:            {stringT, checkRewardMinimumStake, nil},
	params.StakeUpdateInterval:     {uint64T, checkUint64andBool, updateStakingUpdateInterval},
	params.ProposerRefreshInterval: {uint64T, checkUint64andBool, updateProposerUpdateInterval},
	params.Epoch:                   {uint64T, checkUint64andBool, nil},
	params.Policy:                  {uint64T, checkUint64andBool, updateProposerPolicy},
	params.CommitteeSize:           {uint64T, checkCommitteeSize, nil},
	params.ConstTxGasHumanReadable: {uint64T, checkUint64andBool, updateTxGasHumanReadable},
	params.Timeout:                 {uint64T, checkUint64andBool, nil},
>>>>>>> 8f3b25f3
}

func updateTxGasHumanReadable(g *Governance, k string, v interface{}) {
	params.TxGasHumanReadable = v.(uint64)
	logger.Info("TxGasHumanReadable changed", "New value", params.TxGasHumanReadable)
}

func updateUnitPrice(g *Governance, k string, v interface{}) {
	newPrice := v.(uint64)
	if g.TxPool != nil {
		g.TxPool.SetGasPrice(big.NewInt(0).SetUint64(newPrice))
	}
}

func updateUseGiniCoeff(g *Governance, k string, v interface{}) {
	if g.blockChain != nil {
		g.blockChain.SetUseGiniCoeff(g.UseGiniCoeff())
	}
}

func updateStakingUpdateInterval(g *Governance, k string, v interface{}) {
	params.SetStakingUpdateInterval(g.StakingUpdateInterval())
}

func updateProposerUpdateInterval(g *Governance, k string, v interface{}) {
	params.SetProposerUpdateInterval(g.ProposerUpdateInterval())
}

func updateMinimumStakingAmount(g *Governance, k string, v interface{}) {
	if val, ok := new(big.Int).SetString(g.MinimumStake(), 10); ok {
		params.SetMinimumStakingAmount(val)
	}
}

func updateProposerPolicy(g *Governance, k string, v interface{}) {
	if g.blockChain != nil {
		g.blockChain.SetProposerPolicy(g.ProposerPolicy())
	}
}

// AddVote adds a vote to the voteMap
func (g *Governance) AddVote(key string, val interface{}) bool {
	key = g.getKey(key)

	// If the key is forbidden, stop processing it
	if _, ok := GovernanceForbiddenKeyMap[key]; ok {
		return false
	}

	vote := &GovernanceVote{Key: key, Value: val}
	var ok bool
	if vote, ok = g.ValidateVote(vote); ok {
		g.voteMap.SetValue(key, VoteStatus{
			Value:  vote.Value,
			Casted: false,
			Num:    0,
		})
		return true
	}
	return false
}

func (g *Governance) adjustValueType(key string, val interface{}) interface{} {
	k := GovernanceKeyMap[key]
	var x interface{}

	// When an int value comes from JS console, it comes as a float64
	if GovernanceItems[k].checkValueType(uint64(0)) && reflect.TypeOf(val) == float64T {
		x = uint64(val.(float64))
		if float64(x.(uint64)) == val.(float64) {
			return x
		}
		return val
	}

	if (k == params.AddValidator || k == params.RemoveValidator) && reflect.TypeOf(val) == stringT {
		addresses := strings.Split(val.(string), ",")

		if len(addresses) == 0 {
			return val
		}

		if len(addresses) == 1 {
			x = common.HexToAddress(val.(string))
			return x
		}

		var nodeAddresses []common.Address
		for _, str := range addresses {
			if common.IsHexAddress(str) {
				nodeAddresses = append(nodeAddresses, common.HexToAddress(str))
			} else {
				return val
			}
		}
		x = nodeAddresses
		return x
	}

	// address comes as a form of string from JS console
	if GovernanceItems[k].checkValueType(common.Address{}) && reflect.TypeOf(val) == stringT {
		if common.IsHexAddress(val.(string)) {
			x = common.HexToAddress(val.(string))
			return x
		}
	}

	// If a string text come as uppercase, make it into lowercase
	if reflect.TypeOf(val) == stringT {
		x = strings.ToLower(val.(string))
		return x
	}
	return val
}

func (gov *Governance) checkType(vote *GovernanceVote) bool {
	key := GovernanceKeyMap[vote.Key]
	return GovernanceItems[key].checkValueType(vote.Value)
}

func (gov *Governance) checkKey(k string) bool {
	key := GovernanceKeyMap[k]
	if _, ok := GovernanceItems[key]; ok {
		return true
	}
	return false
}

func (gov *Governance) ValidateVote(vote *GovernanceVote) (*GovernanceVote, bool) {
	vote.Key = gov.getKey(vote.Key)
	key := GovernanceKeyMap[vote.Key]
	vote.Value = gov.adjustValueType(vote.Key, vote.Value)

	if gov.checkKey(vote.Key) && gov.checkType(vote) {
		return vote, GovernanceItems[key].validator(vote.Key, vote.Value)
	}
	return vote, false
}

func checkRatio(k string, v interface{}) bool {
	x := strings.Split(v.(string), "/")
	if len(x) != params.RewardSliceCount {
		return false
	}
	var sum uint64
	for _, item := range x {
		v, err := strconv.ParseUint(item, 10, 64)
		if err != nil {
			return false
		}
		sum += v
	}
	if sum == 100 {
		return true
	} else {
		return false
	}
}

func checkGovernanceMode(k string, v interface{}) bool {
	if _, ok := GovernanceModeMap[v.(string)]; ok {
		return true
	}
	return false
}

func checkCommitteeSize(k string, v interface{}) bool {
<<<<<<< HEAD
	if v.(uint64) == uint64(0) {
		return false
	}
	return checkUint64andBool(k, v)
}

func checkMinimumStake(k string, v interface{}) bool {
	if val, ok := new(big.Int).SetString(v.(string), 10); ok {
		if val.Cmp(common.Big0) < 0 {
			return false
		}
	}
=======
	if !checkUint64andBool(k, v) {
		return false
	}
	if v == uint64(0) {
		return false
	}
	return true
}

func checkRewardMinimumStake(k string, v interface{}) bool {
	if !checkBigInt(k, v) {
		return false
	}
	if v, ok := new(big.Int).SetString(v.(string), 10); ok {
		if v.Cmp(common.Big0) < 0 {
			return false
		}
	}

>>>>>>> 8f3b25f3
	return true
}

func checkUint64andBool(k string, v interface{}) bool {
	// for Uint64 and Bool, no more check is needed
	if reflect.TypeOf(v) == uint64T || reflect.TypeOf(v) == boolT {
		return true
	}
	return false
}

func checkProposerPolicy(k string, v interface{}) bool {
	if _, ok := ProposerPolicyMap[v.(string)]; ok {
		return true
	}
	return false
}

func checkBigInt(k string, v interface{}) bool {
	x := new(big.Int)
	if _, ok := x.SetString(v.(string), 10); ok {
		return true
	}
	return false
}

func checkAddress(k string, v interface{}) bool {
	return true
}

func (gov *Governance) HandleGovernanceVote(valset istanbul.ValidatorSet, votes []GovernanceVote, tally []GovernanceTallyItem, header *types.Header, proposer common.Address, self common.Address) (istanbul.ValidatorSet, []GovernanceVote, []GovernanceTallyItem) {
	gVote := new(GovernanceVote)

	if len(header.Vote) > 0 {
		var err error

		if err := rlp.DecodeBytes(header.Vote, gVote); err != nil {
			logger.Error("Failed to decode a vote. This vote will be ignored", "number", header.Number, "key", gVote.Key, "value", gVote.Value, "validator", gVote.Validator)
			return valset, votes, tally
		}
		if gVote, err = gov.ParseVoteValue(gVote); err != nil {
			logger.Error("Failed to parse a vote value. This vote will be ignored", "number", header.Number, "key", gVote.Key, "value", gVote.Value, "validator", gVote.Validator)
			return valset, votes, tally
		}

		// If the given key is forbidden, stop processing
		if _, ok := GovernanceForbiddenKeyMap[gVote.Key]; ok {
			logger.Warn("Forbidden vote key was received", "key", gVote.Key, "value", gVote.Value, "from", gVote.Validator)
			return valset, votes, tally
		}

		key := GovernanceKeyMap[gVote.Key]
		switch key {
		case params.GoverningNode:
			_, addr := valset.GetByAddress(gVote.Value.(common.Address))
			if addr == nil {
				logger.Warn("Invalid governing node address", "number", header.Number, "Validator", gVote.Validator, "key", gVote.Key, "value", gVote.Value)
				return valset, votes, tally
			}
		case params.AddValidator:
			if reflect.TypeOf(gVote.Value) == addressT {
				if !gov.checkVote(gVote.Value.(common.Address), true, valset) {
					return valset, votes, tally
				}
			} else {
				for _, address := range gVote.Value.([]common.Address) {
					if !gov.checkVote(address, true, valset) {
						return valset, votes, tally
					}
				}
			}
		case params.RemoveValidator:
			if reflect.TypeOf(gVote.Value) == addressT {
				if !gov.checkVote(gVote.Value.(common.Address), false, valset) {
					return valset, votes, tally
				}
			} else {
				for _, address := range gVote.Value.([]common.Address) {
					if !gov.checkVote(address, false, valset) {
						return valset, votes, tally
					}
				}
			}
		}

		number := header.Number.Uint64()
		// Check vote's validity
		if gVote, ok := gov.ValidateVote(gVote); ok {
			governanceMode := GovernanceModeMap[gov.GovernanceMode()]
			governingNode := gov.GoverningNode()

			// Remove old vote with same validator and key
			votes, tally = gov.removePreviousVote(valset, votes, tally, proposer, gVote, governanceMode, governingNode)

			// Add new Vote to snapshot.GovernanceVotes
			votes = append(votes, *gVote)

			// Tally up the new vote. This will be cleared when Epoch ends.
			// Add to GovernanceTallies if it doesn't exist
			valset, votes, tally = gov.addNewVote(valset, votes, tally, gVote, governanceMode, governingNode, number)

			// If this vote was casted by this node, remove it
			if self == proposer {
				gov.removeDuplicatedVote(gVote, header.Number.Uint64())
			}
		} else {
			logger.Warn("Received Vote was invalid", "number", header.Number, "Validator", gVote.Validator, "key", gVote.Key, "value", gVote.Value)
		}
		if number > atomic.LoadUint64(&gov.lastGovernanceStateBlock) {
			gov.GovernanceVotes.Import(votes)
			gov.GovernanceTallies.Import(tally)
		}
	}
	return valset, votes, tally
}

func (gov *Governance) checkVote(address common.Address, authorize bool, valset istanbul.ValidatorSet) bool {
	_, validator := valset.GetByAddress(address)
	if validator == nil {
		_, validator = valset.GetDemotedByAddress(address)
	}
	return (validator != nil && !authorize) || (validator == nil && authorize)
}

func (gov *Governance) isGovernanceModeSingleOrNone(governanceMode int, governingNode common.Address, voter common.Address) bool {
	return governanceMode == params.GovernanceMode_None || (governanceMode == params.GovernanceMode_Single && voter == governingNode)
}

func (gov *Governance) removePreviousVote(valset istanbul.ValidatorSet, votes []GovernanceVote, tally []GovernanceTallyItem, validator common.Address, gVote *GovernanceVote, governanceMode int, governingNode common.Address) ([]GovernanceVote, []GovernanceTallyItem) {
	ret := make([]GovernanceVote, len(votes))
	copy(ret, votes)

	// Removing duplicated previous GovernanceVotes
	for idx, vote := range votes {
		// Check if previous vote from same validator exists
		if vote.Validator == validator && vote.Key == gVote.Key {
			// Reduce Tally
			_, v := valset.GetByAddress(vote.Validator)
			vp := v.VotingPower()
			var currentVotes uint64
			currentVotes, tally = gov.changeGovernanceTally(tally, vote.Key, vote.Value, vp, false)

			// Remove the old vote from GovernanceVotes
			ret = append(votes[:idx], votes[idx+1:]...)
			if gov.isGovernanceModeSingleOrNone(governanceMode, governingNode, gVote.Validator) ||
				(governanceMode == params.GovernanceMode_Ballot && currentVotes <= valset.TotalVotingPower()/2) {
				if v, ok := gov.changeSet.GetValue(GovernanceKeyMap[vote.Key]); ok && v == vote.Value {
					gov.changeSet.RemoveItem(vote.Key)
				}
			}
			break
		}
	}
	return ret, tally
}

// changeGovernanceTally updates snapshot's tally for governance votes.
func (gov *Governance) changeGovernanceTally(tally []GovernanceTallyItem, key string, value interface{}, vp uint64, isAdd bool) (uint64, []GovernanceTallyItem) {
	found := false
	var currentVote uint64
	ret := make([]GovernanceTallyItem, len(tally))
	copy(ret, tally)

	for idx, v := range tally {
		if v.Key == key && GovernanceItems[GovernanceKeyMap[key]].isEqual(v.Value, value) {
			if isAdd {
				ret[idx].Votes += vp
			} else {
				if ret[idx].Votes > vp {
					ret[idx].Votes -= vp
				} else {
					ret[idx].Votes = uint64(0)
				}
			}

			currentVote = ret[idx].Votes

			if currentVote == 0 {
				ret = append(tally[:idx], tally[idx+1:]...)
			}
			found = true
			break
		}
	}

	if !found && isAdd {
		ret = append(ret, GovernanceTallyItem{Key: key, Value: value, Votes: vp})
		return vp, ret
	} else {
		return currentVote, ret
	}
}

func (gov *Governance) addNewVote(valset istanbul.ValidatorSet, votes []GovernanceVote, tally []GovernanceTallyItem, gVote *GovernanceVote, governanceMode int, governingNode common.Address, blockNum uint64) (istanbul.ValidatorSet, []GovernanceVote, []GovernanceTallyItem) {
	_, v := valset.GetByAddress(gVote.Validator)
	if v != nil {
		vp := v.VotingPower()
		var currentVotes uint64
		currentVotes, tally = gov.changeGovernanceTally(tally, gVote.Key, gVote.Value, vp, true)
		if gov.isGovernanceModeSingleOrNone(governanceMode, governingNode, gVote.Validator) ||
			(governanceMode == params.GovernanceMode_Ballot && currentVotes > valset.TotalVotingPower()/2) {
			switch GovernanceKeyMap[gVote.Key] {
			case params.AddValidator:
				//reward.GetStakingInfo()
				if reflect.TypeOf(gVote.Value) == addressT {
					valset.AddValidator(gVote.Value.(common.Address))
				} else {
					for _, address := range gVote.Value.([]common.Address) {
						valset.AddValidator(address)
					}
				}
			case params.RemoveValidator:
				if reflect.TypeOf(gVote.Value) == addressT {
					valset.RemoveValidator(gVote.Value.(common.Address))
				} else {
					for _, target := range gVote.Value.([]common.Address) {
						valset.RemoveValidator(target)
						votes = gov.removeVotesFromRemovedNode(votes, target)
					}
				}
			case params.Timeout:
				timeout := gVote.Value.(uint64)
				atomic.StoreUint64(&istanbul.DefaultConfig.Timeout, timeout)
				if blockNum > atomic.LoadUint64(&gov.lastGovernanceStateBlock) {
					gov.ReflectVotes(*gVote)
				}
			default:
				if blockNum > atomic.LoadUint64(&gov.lastGovernanceStateBlock) {
					gov.ReflectVotes(*gVote)
				}
			}
		}
	}
	return valset, votes, tally
}

func (gov *Governance) removeVotesFromRemovedNode(votes []GovernanceVote, addr common.Address) []GovernanceVote {
	ret := make([]GovernanceVote, len(votes))
	copy(ret, votes)

	for i := 0; i < len(votes); i++ {
		if votes[i].Validator == addr {
			// Uncast the vote from the chronological list
			ret = append(votes[:i], votes[i+1:]...)
			i--
		}
	}
	return ret
}

func (gov *Governance) GetGovernanceItemAtNumber(num uint64, key string) (interface{}, error) {
	_, data, err := gov.ReadGovernance(num)
	if err != nil {
		return nil, err
	}

	if item, ok := data[key]; ok {
		if item == nil {
			return nil, ErrItemNil
		}
		return item, nil
	} else {
		return nil, ErrItemNotFound
	}
}

func (gov *Governance) GetItemAtNumberByIntKey(num uint64, key int) (interface{}, error) {
	return gov.GetGovernanceItemAtNumber(num, GovernanceKeyMapReverse[key])
}

// GetGoverningInfoAtNumber returns whether the governing mode is single or not and the governing node.
func (gov *Governance) GetGoverningInfoAtNumber(num uint64) (bool, common.Address, error) {
	govMode, err := gov.GetItemAtNumberByIntKey(num, params.GovernanceMode)
	if err != nil {
		return false, common.Address{}, err
	}

	if GovernanceModeMap[govMode.(string)] != params.GovernanceMode_Single {
		return false, common.Address{}, nil
	}

	govNode, err := gov.GetItemAtNumberByIntKey(num, params.GoverningNode)
	if err != nil {
		return true, common.Address{}, err
	}

	return true, govNode.(common.Address), nil
}

func (gov *Governance) GetMinimumStakingAtNumber(num uint64) (uint64, error) {
	minStaking, err := gov.GetItemAtNumberByIntKey(num, params.MinimumStake)
	if err != nil {
		return 0, err
	}
	bigMinStaking, ok := new(big.Int).SetString(minStaking.(string), 10)
	if !ok {
		return 0, fmt.Errorf("invalid number string: %v", minStaking)
	}
	return bigMinStaking.Uint64(), nil
}<|MERGE_RESOLUTION|>--- conflicted
+++ resolved
@@ -48,7 +48,6 @@
 )
 
 var GovernanceItems = map[int]check{
-<<<<<<< HEAD
 	params.GovernanceMode:          {isStringType, checkGovernanceMode, compareEqual, nil},
 	params.GoverningNode:           {isAddressType, checkAddress, compareEqual, nil},
 	params.UnitPrice:               {isUint64Type, checkUint64andBool, compareEqual, updateUnitPrice},
@@ -58,7 +57,7 @@
 	params.Ratio:                   {isStringType, checkRatio, compareEqual, nil},
 	params.UseGiniCoeff:            {isBoolType, checkUint64andBool, compareEqual, updateUseGiniCoeff},
 	params.DeferredTxFee:           {isBoolType, checkUint64andBool, compareEqual, nil},
-	params.MinimumStake:            {isStringType, checkMinimumStake, compareEqual, nil},
+	params.MinimumStake:            {isStringType, checkRewardMinimumStake, compareEqual, nil},
 	params.StakeUpdateInterval:     {isUint64Type, checkUint64andBool, compareEqual, updateStakingUpdateInterval},
 	params.ProposerRefreshInterval: {isUint64Type, checkUint64andBool, compareEqual, updateProposerUpdateInterval},
 	params.Epoch:                   {isUint64Type, checkUint64andBool, compareEqual, nil},
@@ -110,25 +109,6 @@
 	}
 
 	return true
-=======
-	params.GovernanceMode:          {stringT, checkGovernanceMode, nil},
-	params.GoverningNode:           {addressT, checkAddress, nil},
-	params.UnitPrice:               {uint64T, checkUint64andBool, updateUnitPrice},
-	params.AddValidator:            {addressT, checkAddress, nil},
-	params.RemoveValidator:         {addressT, checkAddress, nil},
-	params.MintingAmount:           {stringT, checkBigInt, nil},
-	params.Ratio:                   {stringT, checkRatio, nil},
-	params.UseGiniCoeff:            {boolT, checkUint64andBool, updateUseGiniCoeff},
-	params.DeferredTxFee:           {boolT, checkUint64andBool, nil},
-	params.MinimumStake:            {stringT, checkRewardMinimumStake, nil},
-	params.StakeUpdateInterval:     {uint64T, checkUint64andBool, updateStakingUpdateInterval},
-	params.ProposerRefreshInterval: {uint64T, checkUint64andBool, updateProposerUpdateInterval},
-	params.Epoch:                   {uint64T, checkUint64andBool, nil},
-	params.Policy:                  {uint64T, checkUint64andBool, updateProposerPolicy},
-	params.CommitteeSize:           {uint64T, checkCommitteeSize, nil},
-	params.ConstTxGasHumanReadable: {uint64T, checkUint64andBool, updateTxGasHumanReadable},
-	params.Timeout:                 {uint64T, checkUint64andBool, nil},
->>>>>>> 8f3b25f3
 }
 
 func updateTxGasHumanReadable(g *Governance, k string, v interface{}) {
@@ -296,20 +276,6 @@
 }
 
 func checkCommitteeSize(k string, v interface{}) bool {
-<<<<<<< HEAD
-	if v.(uint64) == uint64(0) {
-		return false
-	}
-	return checkUint64andBool(k, v)
-}
-
-func checkMinimumStake(k string, v interface{}) bool {
-	if val, ok := new(big.Int).SetString(v.(string), 10); ok {
-		if val.Cmp(common.Big0) < 0 {
-			return false
-		}
-	}
-=======
 	if !checkUint64andBool(k, v) {
 		return false
 	}
@@ -328,8 +294,6 @@
 			return false
 		}
 	}
-
->>>>>>> 8f3b25f3
 	return true
 }
 
