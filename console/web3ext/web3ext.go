// Modifications Copyright 2018 The klaytn Authors
// Copyright 2015 The go-ethereum Authors
// This file is part of the go-ethereum library.
//
// The go-ethereum library is free software: you can redistribute it and/or modify
// it under the terms of the GNU Lesser General Public License as published by
// the Free Software Foundation, either version 3 of the License, or
// (at your option) any later version.
//
// The go-ethereum library is distributed in the hope that it will be useful,
// but WITHOUT ANY WARRANTY; without even the implied warranty of
// MERCHANTABILITY or FITNESS FOR A PARTICULAR PURPOSE. See the
// GNU Lesser General Public License for more details.
//
// You should have received a copy of the GNU Lesser General Public License
// along with the go-ethereum library. If not, see <http://www.gnu.org/licenses/>.
//
// This file is derived from internal/web3ext/web3ext.go (2018/06/04).
// Modified and improved for the klaytn development.

package web3ext

var Modules = map[string]string{
	"admin":            Admin_JS,
	"debug":            Debug_JS,
	"klay":             Klay_JS,
	"net":              Net_JS,
	"personal":         Personal_JS,
	"rpc":              RPC_JS,
	"txpool":           TxPool_JS,
	"istanbul":         Istanbul_JS,
	"mainbridge":       MainBridge_JS,
	"subbridge":        SubBridge_JS,
	"clique":           CliqueJs,
	"governance":       Governance_JS,
	"bootnode":         Bootnode_JS,
	"chaindatafetcher": ChainDataFetcher_JS,
	"eth":              Eth_JS,
}

const Eth_JS = `
web3._extend({
	property: 'eth',
	methods: [
		new web3._extend.Method({
			name: 'chainId',
			call: 'eth_chainId',
			params: 0
		}),
		new web3._extend.Method({
			name: 'sign',
			call: 'eth_sign',
			params: 2,
			inputFormatter: [web3._extend.formatters.inputAddressFormatter, null]
		}),
		new web3._extend.Method({
			name: 'resend',
			call: 'eth_resend',
			params: 3,
			inputFormatter: [web3._extend.formatters.inputTransactionFormatter, web3._extend.utils.fromDecimal, web3._extend.utils.fromDecimal]
		}),
		new web3._extend.Method({
			name: 'signTransaction',
			call: 'eth_signTransaction',
			params: 1,
			inputFormatter: [web3._extend.formatters.inputTransactionFormatter]
		}),
		new web3._extend.Method({
			name: 'estimateGas',
			call: 'eth_estimateGas',
			params: 2,
			inputFormatter: [web3._extend.formatters.inputCallFormatter, web3._extend.formatters.inputBlockNumberFormatter],
			outputFormatter: web3._extend.utils.toDecimal
		}),
		new web3._extend.Method({
			name: 'submitTransaction',
			call: 'eth_submitTransaction',
			params: 1,
			inputFormatter: [web3._extend.formatters.inputTransactionFormatter]
		}),
		new web3._extend.Method({
			name: 'fillTransaction',
			call: 'eth_fillTransaction',
			params: 1,
			inputFormatter: [web3._extend.formatters.inputTransactionFormatter]
		}),
		new web3._extend.Method({
			name: 'getHeaderByNumber',
			call: 'eth_getHeaderByNumber',
			params: 1,
			inputFormatter: [web3._extend.formatters.inputBlockNumberFormatter]
		}),
		new web3._extend.Method({
			name: 'getHeaderByHash',
			call: 'eth_getHeaderByHash',
			params: 1
		}),
		new web3._extend.Method({
			name: 'getBlockByNumber',
			call: 'eth_getBlockByNumber',
			params: 2,
			inputFormatter: [web3._extend.formatters.inputBlockNumberFormatter, function (val) { return !!val; }]
		}),
		new web3._extend.Method({
			name: 'getBlockByHash',
			call: 'eth_getBlockByHash',
			params: 2,
			inputFormatter: [null, function (val) { return !!val; }]
		}),
		new web3._extend.Method({
			name: 'getRawTransaction',
			call: 'eth_getRawTransactionByHash',
			params: 1
		}),
		new web3._extend.Method({
			name: 'getRawTransactionFromBlock',
			call: function(args) {
				return (web3._extend.utils.isString(args[0]) && args[0].indexOf('0x') === 0) ? 'eth_getRawTransactionByBlockHashAndIndex' : 'eth_getRawTransactionByBlockNumberAndIndex';
			},
			params: 2,
			inputFormatter: [web3._extend.formatters.inputBlockNumberFormatter, web3._extend.utils.toHex]
		}),
		new web3._extend.Method({
			name: 'getProof',
			call: 'eth_getProof',
			params: 3,
			inputFormatter: [web3._extend.formatters.inputAddressFormatter, null, web3._extend.formatters.inputBlockNumberFormatter]
		}),
		new web3._extend.Method({
			name: 'createAccessList',
			call: 'eth_createAccessList',
			params: 2,
			inputFormatter: [null, web3._extend.formatters.inputBlockNumberFormatter],
		}),
		new web3._extend.Method({
			name: 'feeHistory',
			call: 'eth_feeHistory',
			params: 3,
			inputFormatter: [null, web3._extend.formatters.inputBlockNumberFormatter, null]
		}),
	],
	properties: [
		new web3._extend.Property({
			name: 'pendingTransactions',
			getter: 'eth_pendingTransactions',
			outputFormatter: function(txs) {
				var formatted = [];
				for (var i = 0; i < txs.length; i++) {
					formatted.push(web3._extend.formatters.outputTransactionFormatter(txs[i]));
					formatted[i].blockHash = null;
				}
				return formatted;
			}
		}),
		new web3._extend.Property({
			name: 'maxPriorityFeePerGas',
			getter: 'eth_maxPriorityFeePerGas',
			outputFormatter: web3._extend.utils.toBigNumber
		}),
	]
});
`

const ChainDataFetcher_JS = `
web3._extend({
	property: 'chaindatafetcher',
	methods: [
		new web3._extend.Method({
			name: 'startFetching',
			call: 'chaindatafetcher_startFetching',
			params: 0
		}),
		new web3._extend.Method({
			name: 'stopFetching',
			call: 'chaindatafetcher_stopFetching',
			params: 0
		}),
		new web3._extend.Method({
			name: 'startRangeFetching',
			call: 'chaindatafetcher_startRangeFetching',
			params: 3
		}),
		new web3._extend.Method({
			name: 'stopRangeFetching',
			call: 'chaindatafetcher_stopRangeFetching',
			params: 0
		}),
		new web3._extend.Method({
			name: 'readCheckpoint',
			call: 'chaindatafetcher_readCheckpoint',
			params: 0
		}),
		new web3._extend.Method({
			name: 'status',
			call: 'chaindatafetcher_status',
			params: 0
		}),
		new web3._extend.Method({
			name: 'writeCheckpoint',
			call: 'chaindatafetcher_writeCheckpoint',
			params: 1
		}),
		new web3._extend.Method({
			name: 'getConfig',
			call: 'chaindatafetcher_getConfig',
			params: 0
		})
	],
	properties: []
});
`

const Bootnode_JS = `
web3._extend({
	property: 'bootnode',
	methods: [
		new web3._extend.Method({
			name: 'createUpdateNodeOnDB',
			call: 'bootnode_createUpdateNodeOnDB',
			params: 1
		}),
        new web3._extend.Method({
			name: 'createUpdateNodeOnTable',
			call: 'bootnode_createUpdateNodeOnTable',
			params: 1
		}),
		new web3._extend.Method({
			name: 'getNodeFromDB',
			call: 'bootnode_getNodeFromDB',
			params: 1
		}),
		new web3._extend.Method({
			name: 'getTableEntries',
			call: 'bootnode_getTableEntries'
		}),
		new web3._extend.Method({
			name: 'getTableReplacements',
			call: 'bootnode_getTableReplacements'
		}),
		new web3._extend.Method({
			name: 'deleteNodeFromDB',
			call: 'bootnode_deleteNodeFromDB',
			params: 1
		}),
        new web3._extend.Method({
			name: 'deleteNodeFromTable',
			call: 'bootnode_deleteNodeFromTable',
			params: 1
		}),
		new web3._extend.Method({
			name: 'name',
			call: 'bootnode_name',
			params: 0
		}),
		new web3._extend.Method({
			name: 'resolve',
			call: 'bootnode_resolve',
			params: 1
		}),
		new web3._extend.Method({
			name: 'lookup',
			call: 'bootnode_lookup',
			params: 1
		}),
		new web3._extend.Method({
			name: 'readRandomNodes',
			call: 'bootnode_readRandomNodes',
			params: 0
		}),
        new web3._extend.Method({
			name: 'getAuthorizedNodes',
			call: 'bootnode_getAuthorizedNodes',
			params: 0
		}),
        new web3._extend.Method({
			name: 'putAuthorizedNodes',
			call: 'bootnode_putAuthorizedNodes',
			params: 1
		}),
        new web3._extend.Method({
			name: 'deleteAuthorizedNodes',
			call: 'bootnode_deleteAuthorizedNodes',
			params: 1
		})
	],
	properties: []
});
`
const Governance_JS = `
web3._extend({
	property: 'governance',
	methods: [
		new web3._extend.Method({
			name: 'vote',
			call: 'governance_vote',
			params: 2
		}),
		new web3._extend.Method({
			name: 'itemsAt',
			call: 'governance_itemsAt',
			params: 1,
			inputFormatter: [web3._extend.formatters.inputBlockNumberFormatter]
		}),
		new web3._extend.Method({
			name: 'itemCacheFromDb',
			call: 'governance_itemCacheFromDb',
			params: 1,
			inputFormatter: [web3._extend.formatters.inputBlockNumberFormatter]
		}),
		new web3._extend.Method({
			name: 'getStakingInfo',
			call: 'governance_getStakingInfo',
			params: 1,
			inputFormatter: [web3._extend.formatters.inputBlockNumberFormatter]
		})
	],
	properties: [
		new web3._extend.Property({
			name: 'showTally',
			getter: 'governance_showTally',
		}),
		new web3._extend.Property({
			name: 'totalVotingPower',
			getter: 'governance_totalVotingPower',
		}),
		new web3._extend.Property({
			name: 'myVotes',
			getter: 'governance_myVotes',
		}),
		new web3._extend.Property({
			name: 'myVotingPower',
			getter: 'governance_myVotingPower',
		}),
		new web3._extend.Property({
			name: 'chainConfig',
			getter: 'governance_chainConfig',
		}),	
		new web3._extend.Property({
			name: 'nodeAddress',
			getter: 'governance_nodeAddress',
		}),
		new web3._extend.Property({
			name: 'pendingChanges',
			getter: 'governance_pendingChanges',
		}),
		new web3._extend.Property({
			name: 'votes',
			getter: 'governance_votes',
		}),
		new web3._extend.Property({
			name: 'idxCache',
			getter: 'governance_idxCache',
		}),
		new web3._extend.Property({
			name: 'idxCacheFromDb',
			getter: 'governance_idxCacheFromDb',
		})
	]
});
`
const Admin_JS = `
web3._extend({
	property: 'admin',
	methods: [
		new web3._extend.Method({
			name: 'addPeer',
			call: 'admin_addPeer',
			params: 1
		}),
		new web3._extend.Method({
			name: 'removePeer',
			call: 'admin_removePeer',
			params: 1
		}),
		new web3._extend.Method({
			name: 'exportChain',
			call: 'admin_exportChain',
			params: 1,
			inputFormatter: [null]
		}),
		new web3._extend.Method({
			name: 'importChain',
			call: 'admin_importChain',
			params: 1
		}),
		new web3._extend.Method({
			name: 'importChainFromString',
			call: 'admin_importChainFromString',
			params: 1
		}),
		new web3._extend.Method({
			name: 'sleepBlocks',
			call: 'admin_sleepBlocks',
			params: 2
		}),
		new web3._extend.Method({
			name: 'startHTTP',
			call: 'admin_startHTTP',
			params: 5,
			inputFormatter: [null, null, null, null, null]
		}),
		new web3._extend.Method({
			name: 'stopHTTP',
			call: 'admin_stopHTTP'
		}),
		// This method is deprecated.
		new web3._extend.Method({
			name: 'startRPC',
			call: 'admin_startRPC',
			params: 5,
			inputFormatter: [null, null, null, null, null]
		}),
		// This method is deprecated.
		new web3._extend.Method({
			name: 'stopRPC',
			call: 'admin_stopRPC'
		}),
		new web3._extend.Method({
			name: 'startWS',
			call: 'admin_startWS',
			params: 4,
			inputFormatter: [null, null, null, null]
		}),
		new web3._extend.Method({
			name: 'stopWS',
			call: 'admin_stopWS'
		}),
		new web3._extend.Method({
			name: 'startStateMigration',
			call: 'admin_startStateMigration',
		}),
		new web3._extend.Method({
			name: 'stopStateMigration',
			call: 'admin_stopStateMigration',
		}),
		new web3._extend.Method({
			name: 'saveTrieNodeCacheToDisk',
			call: 'admin_saveTrieNodeCacheToDisk',
		}),
		new web3._extend.Method({
			name: 'setMaxSubscriptionPerWSConn',
			call: 'admin_setMaxSubscriptionPerWSConn',
			params: 1
		}),
		new web3._extend.Method({
			name: 'startSpamThrottler',
			call: 'admin_startSpamThrottler',
			params: 1,
			inputFormatter: [null]
		}),
		new web3._extend.Method({
			name: 'stopSpamThrottler',
			call: 'admin_stopSpamThrottler',
		}),
		new web3._extend.Method({
			name: 'setSpamThrottlerWhiteList',
			call: 'admin_setSpamThrottlerWhiteList',
			params: 1,
		}),
		new web3._extend.Method({
			name: 'getSpamThrottlerWhiteList',
			call: 'admin_getSpamThrottlerWhiteList',
		}),
		new web3._extend.Method({
			name: 'getSpamThrottlerThrottleList',
			call: 'admin_getSpamThrottlerThrottleList',
		}),
		new web3._extend.Method({
			name: 'getSpamThrottlerCandidateList',
			call: 'admin_getSpamThrottlerCandidateList',
		}),
	],
	properties: [
		new web3._extend.Property({
			name: 'nodeInfo',
			getter: 'admin_nodeInfo'
		}),
		new web3._extend.Property({
			name: 'peers',
			getter: 'admin_peers'
		}),
		new web3._extend.Property({
			name: 'datadir',
			getter: 'admin_datadir'
		}),
		new web3._extend.Property({
			name: 'stateMigrationStatus',
			getter: 'admin_stateMigrationStatus'
		}),
		new web3._extend.Property({
			name: 'spamThrottlerConfig',
			getter: 'admin_spamThrottlerConfig'
		}),
	]
});
`

const Debug_JS = `
web3._extend({
	property: 'debug',
	methods: [
		new web3._extend.Method({
			name: 'printBlock',
			call: 'debug_printBlock',
			params: 1
		}),
		new web3._extend.Method({
			name: 'getBlockRlp',
			call: 'debug_getBlockRlp',
			params: 1
		}),
		new web3._extend.Method({
			name: 'setHead',
			call: 'debug_setHead',
			params: 1
		}),
		new web3._extend.Method({
			name: 'dumpBlock',
			call: 'debug_dumpBlock',
			params: 1
		}),
		new web3._extend.Method({
			name: 'dumpStateTrie',
			call: 'debug_dumpStateTrie',
			params: 1
		}),
		new web3._extend.Method({
			name: 'startWarmUp',
			call: 'debug_startWarmUp',
		}),
		new web3._extend.Method({
			name: 'startContractWarmUp',
			call: 'debug_startContractWarmUp',
			params: 1
		}),
		new web3._extend.Method({
			name: 'stopWarmUp',
			call: 'debug_stopWarmUp',
		}),
		new web3._extend.Method({
			name: 'startCollectingTrieStats',
			call: 'debug_startCollectingTrieStats',
			params: 1,
		}),
		new web3._extend.Method({
			name: 'chaindbProperty',
			call: 'debug_chaindbProperty',
			params: 1,
			outputFormatter: console.log
		}),
		new web3._extend.Method({
			name: 'chaindbCompact',
			call: 'debug_chaindbCompact',
		}),
		new web3._extend.Method({
			name: 'metrics',
			call: 'debug_metrics',
			params: 1
		}),
		new web3._extend.Method({
			name: 'verbosity',
			call: 'debug_verbosity',
			params: 1
		}),
		new web3._extend.Method({
			name: 'verbosityByName',
			call: 'debug_verbosityByName',
			params: 2
		}),
		new web3._extend.Method({
			name: 'verbosityByID',
			call: 'debug_verbosityByID',
			params: 2
		}),
		new web3._extend.Method({
			name: 'vmodule',
			call: 'debug_vmodule',
			params: 1
		}),
		new web3._extend.Method({
			name: 'backtraceAt',
			call: 'debug_backtraceAt',
			params: 1,
		}),
		new web3._extend.Method({
			name: 'stacks',
			call: 'debug_stacks',
			params: 0,
			outputFormatter: console.log
		}),
		new web3._extend.Method({
			name: 'freeOSMemory',
			call: 'debug_freeOSMemory',
			params: 0,
		}),
		new web3._extend.Method({
			name: 'setGCPercent',
			call: 'debug_setGCPercent',
			params: 1,
		}),
		new web3._extend.Method({
			name: 'memStats',
			call: 'debug_memStats',
			params: 0,
		}),
		new web3._extend.Method({
			name: 'gcStats',
			call: 'debug_gcStats',
			params: 0,
		}),
		new web3._extend.Method({
			name: 'startPProf',
			call: 'debug_startPProf',
			params: 2,
			inputFormatter: [null, null]
		}),
		new web3._extend.Method({
			name: 'stopPProf',
			call: 'debug_stopPProf',
			params: 0
		}),
		new web3._extend.Method({
			name: 'isPProfRunning',
			call: 'debug_isPProfRunning',
			params: 0
		}),
		new web3._extend.Method({
			name: 'cpuProfile',
			call: 'debug_cpuProfile',
			params: 2
		}),
		new web3._extend.Method({
			name: 'startCPUProfile',
			call: 'debug_startCPUProfile',
			params: 1
		}),
		new web3._extend.Method({
			name: 'stopCPUProfile',
			call: 'debug_stopCPUProfile',
			params: 0
		}),
		new web3._extend.Method({
			name: 'goTrace',
			call: 'debug_goTrace',
			params: 2
		}),
		new web3._extend.Method({
			name: 'startGoTrace',
			call: 'debug_startGoTrace',
			params: 1
		}),
		new web3._extend.Method({
			name: 'stopGoTrace',
			call: 'debug_stopGoTrace',
			params: 0
		}),
		new web3._extend.Method({
			name: 'blockProfile',
			call: 'debug_blockProfile',
			params: 2
		}),
		new web3._extend.Method({
			name: 'setBlockProfileRate',
			call: 'debug_setBlockProfileRate',
			params: 1
		}),
		new web3._extend.Method({
			name: 'writeBlockProfile',
			call: 'debug_writeBlockProfile',
			params: 1
		}),
		new web3._extend.Method({
			name: 'mutexProfile',
			call: 'debug_mutexProfile',
			params: 2
		}),
		new web3._extend.Method({
			name: 'setMutexProfileRate',
			call: 'debug_setMutexProfileRate',
			params: 1
		}),
		new web3._extend.Method({
			name: 'writeMutexProfile',
			call: 'debug_writeMutexProfile',
			params: 1
		}),
		new web3._extend.Method({
			name: 'writeMemProfile',
			call: 'debug_writeMemProfile',
			params: 1
		}),
		new web3._extend.Method({
			name: 'traceBlock',
			call: 'debug_traceBlock',
			params: 2,
			inputFormatter: [null, null]
		}),
		new web3._extend.Method({
			name: 'traceBlockFromFile',
			call: 'debug_traceBlockFromFile',
			params: 2,
			inputFormatter: [null, null]
		}),
		new web3._extend.Method({
			name: 'traceBadBlock',
			call: 'debug_traceBadBlock',
			params: 1,
			inputFormatter: [null]
		}),
		new web3._extend.Method({
			name: 'standardTraceBadBlockToFile',
			call: 'debug_standardTraceBadBlockToFile',
			params: 2,
			inputFormatter: [null, null]
		}),
		new web3._extend.Method({
			name: 'standardTraceBlockToFile',
			call: 'debug_standardTraceBlockToFile',
			params: 2,
			inputFormatter: [null, null]
		}),
		new web3._extend.Method({
			name: 'traceBlockByNumber',
			call: 'debug_traceBlockByNumber',
			params: 2,
			inputFormatter: [web3._extend.formatters.inputBlockNumberFormatter, null]
		}),
		new web3._extend.Method({
			name: 'traceBlockByHash',
			call: 'debug_traceBlockByHash',
			params: 2,
			inputFormatter: [null, null]
		}),
		new web3._extend.Method({
			name: 'traceTransaction',
			call: 'debug_traceTransaction',
			params: 2,
			inputFormatter: [null, null]
		}),
		new web3._extend.Method({
			name: 'preimage',
			call: 'debug_preimage',
			params: 1,
			inputFormatter: [null]
		}),
		new web3._extend.Method({
			name: 'getBadBlocks',
			call: 'debug_getBadBlocks',
			params: 0,
		}),
		new web3._extend.Method({
			name: 'storageRangeAt',
			call: 'debug_storageRangeAt',
			params: 5,
		}),
		new web3._extend.Method({
			name: 'getModifiedAccountsByNumber',
			call: 'debug_getModifiedAccountsByNumber',
			params: 2,
			inputFormatter: [null, null],
		}),
		new web3._extend.Method({
			name: 'getModifiedAccountsByHash',
			call: 'debug_getModifiedAccountsByHash',
			params: 2,
			inputFormatter:[null, null],
		}),
		new web3._extend.Method({
			name: 'getModifiedStorageNodesByNumber',
			call: 'debug_getModifiedStorageNodesByNumber',
			params: 4,
			inputFormatter: [null, null, null, null],
		}),
		new web3._extend.Method({
			name: 'setVMLogTarget',
			call: 'debug_setVMLogTarget',
			params: 1
		}),
	],
	properties: []
});
`

const Klay_JS = `
var blockWithConsensusInfoCall = function (args) {
    return (web3._extend.utils.isString(args[0]) && args[0].indexOf('0x') === 0) ? "klay_getBlockWithConsensusInfoByHash" : "klay_getBlockWithConsensusInfoByNumber";
};

web3._extend({
	property: 'klay',
	methods: [
		new web3._extend.Method({
			name: 'clientVersion',
			call: 'klay_clientVersion',
		}),
		new web3._extend.Method({
			name: 'getBlockReceipts',
			call: 'klay_getBlockReceipts',
			params: 1,
			outputFormatter: function(receipts) {
				var formatted = [];
				for (var i = 0; i < receipts.length; i++) {
					formatted.push(web3._extend.formatters.outputTransactionReceiptFormatter(receipts[i]));
				}
				return formatted;
			}
		}),
		new web3._extend.Method({
			name: 'sign',
			call: 'klay_sign',
			params: 2,
			inputFormatter: [web3._extend.formatters.inputAddressFormatter, null]
		}),
		new web3._extend.Method({
			name: 'resend',
			call: 'klay_resend',
			params: 3,
			inputFormatter: [web3._extend.formatters.inputTransactionFormatter, web3._extend.utils.fromDecimal, web3._extend.utils.fromDecimal]
		}),
		new web3._extend.Method({
			name: 'signTransaction',
			call: 'klay_signTransaction',
			params: 1,
			inputFormatter: [web3._extend.formatters.inputTransactionFormatter]
		}),
		new web3._extend.Method({
			name: 'signTransactionAsFeePayer',
			call: 'klay_signTransactionAsFeePayer',
			params: 1,
			inputFormatter: [web3._extend.formatters.inputTransactionFormatter]
		}),
		new web3._extend.Method({
			name: 'sendTransactionAsFeePayer',
			call: 'klay_sendTransactionAsFeePayer',
			params: 1,
			inputFormatter: [web3._extend.formatters.inputTransactionFormatter]
		}),
		new web3._extend.Method({
			name: 'getCouncil',
			call: 'klay_getCouncil',
			params: 1,
			inputFormatter: [web3._extend.formatters.inputBlockNumberFormatter]
		}),
		new web3._extend.Method({
			name: 'getCouncilSize',
			call: 'klay_getCouncilSize',
			params: 1,
			inputFormatter: [web3._extend.formatters.inputBlockNumberFormatter]
		}),
		new web3._extend.Method({
			name: 'getCommittee',
			call: 'klay_getCommittee',
			params: 1,
			inputFormatter: [web3._extend.formatters.inputBlockNumberFormatter]
		}),
		new web3._extend.Method({
			name: 'getCommitteeSize',
			call: 'klay_getCommitteeSize',
			params: 1,
			inputFormatter: [web3._extend.formatters.inputBlockNumberFormatter]
		}),
		new web3._extend.Method({
			name: 'gasPriceAt',
			call: 'klay_gasPriceAt',
			params: 1,
			inputFormatter: [web3._extend.formatters.inputBlockNumberFormatter],
			outputFormatter: web3._extend.formatters.outputBigNumberFormatter
		}),
		new web3._extend.Method({
			name: 'accountCreated',
			call: 'klay_accountCreated'
			params: 2,
			inputFormatter: [web3._extend.formatters.inputAddressFormatter, web3._extend.formatters.inputDefaultBlockNumberFormatter],
		}),
		new web3._extend.Method({
			name: 'getAccount',
			call: 'klay_getAccount'
			params: 2,
			inputFormatter: [web3._extend.formatters.inputAddressFormatter, web3._extend.formatters.inputDefaultBlockNumberFormatter],
		}),
		new web3._extend.Method({
			name: 'getHeaderByNumber',
			call: 'klay_getHeaderByNumber',
			params: 1,
			inputFormatter: [web3._extend.formatters.inputBlockNumberFormatter]
		}),
		new web3._extend.Method({
			name: 'getHeaderByHash',
			call: 'klay_getHeaderByHash',
			params: 1
		}),
		new web3._extend.Method({
			name: 'getBlockWithConsensusInfo',
			call: blockWithConsensusInfoCall,
			params: 1,
			inputFormatter: [web3._extend.formatters.inputBlockNumberFormatter]
		}),
		new web3._extend.Method({
			name: 'getBlockWithConsensusInfoRange',
			call: 'klay_getBlockWithConsensusInfoByNumberRange',
			params: 2,
			inputFormatter: [web3._extend.formatters.inputBlockNumberFormatter, web3._extend.formatters.inputBlockNumberFormatter]
		}),
		new web3._extend.Method({
			name: 'isContractAccount',
			call: 'klay_isContractAccount',
			params: 2,
			inputFormatter: [web3._extend.formatters.inputAddressFormatter, web3._extend.formatters.inputDefaultBlockNumberFormatter]
		}),
		new web3._extend.Method({
			name: 'submitTransaction',
			call: 'klay_submitTransaction',
			params: 1,
			inputFormatter: [web3._extend.formatters.inputTransactionFormatter]
		}),
		new web3._extend.Method({
			name: 'getRawTransaction',
			call: 'klay_getRawTransactionByHash',
			params: 1
		}),
		new web3._extend.Method({
			name: 'estimateComputationCost',
			call: 'klay_estimateComputationCost',
			params: 2,
			inputFormatter: [web3._extend.formatters.inputCallFormatter, web3._extend.formatters.inputDefaultBlockNumberFormatter]
		}),
		new web3._extend.Method({
			name: 'getAccountKey',
			call: 'klay_getAccountKey',
			params: 2,
			inputFormatter: [web3._extend.formatters.inputAddressFormatter, web3._extend.formatters.inputDefaultBlockNumberFormatter]
		}),
		new web3._extend.Method({
			name: 'getRawTransactionFromBlock',
			call: function(args) {
				return (web3._extend.utils.isString(args[0]) && args[0].indexOf('0x') === 0) ? 'klay_getRawTransactionByBlockHashAndIndex' : 'klay_getRawTransactionByBlockNumberAndIndex';
			},
			params: 2,
			inputFormatter: [web3._extend.formatters.inputBlockNumberFormatter, web3._extend.utils.toHex]
		}),
		new web3._extend.Method({
			name: 'isParallelDBWrite',
			call: 'klay_isParallelDBWrite',
		}),
		new web3._extend.Method({
			name: 'isSenderTxHashIndexingEnabled',
			call: 'klay_isSenderTxHashIndexingEnabled',
		}),
		new web3._extend.Method({
			name: 'getTransactionBySenderTxHash',
			call: 'klay_getTransactionBySenderTxHash',
			params: 1
		}),
		new web3._extend.Method({
			name: 'getTransactionReceiptBySenderTxHash',
			call: 'klay_getTransactionReceiptBySenderTxHash',
			params: 1
		}),
		new web3._extend.Method({
			name: 'getCypressCredit',
			call: 'klay_getCypressCredit',
		}),
		new web3._extend.Method({
			name: 'sha3',
			call: 'klay_sha3',
			params: 1,
			inputFormatter: [web3._extend.utils.toHex],
		}),
		new web3._extend.Method({
			name: 'encodeAccountKey',
			call: 'klay_encodeAccountKey',
			params: 1,
		}),
		new web3._extend.Method({
			name: 'decodeAccountKey',
			call: 'klay_decodeAccountKey',
			params: 1,
		}),
		new web3._extend.Method({
			name: 'createAccessList',
			call: 'klay_createAccessList',
			params: 2,
			inputFormatter: [null, web3._extend.formatters.inputBlockNumberFormatter],
		}),
		new web3._extend.Method({
			name: 'feeHistory',
			call: 'klay_feeHistory',
			params: 3,
			inputFormatter: [null, web3._extend.formatters.inputBlockNumberFormatter, null]
		}),
	],
	properties: [
		new web3._extend.Property({
			name: 'pendingTransactions',
			getter: 'klay_pendingTransactions',
			outputFormatter: function(txs) {
				var formatted = [];
				for (var i = 0; i < txs.length; i++) {
					formatted.push(web3._extend.formatters.outputTransactionFormatter(txs[i]));
					formatted[i].blockHash = null;
				}
				return formatted;
			}
		}),
        new web3._extend.Property({
            name : 'rewardbase',
            getter: 'klay_rewardbase'
        }),
        new web3._extend.Property({
            name : 'gasPrice',
            getter: 'klay_gasPrice',
            outputFormatter: web3._extend.formatters.outputBigNumberFormatter
        }),
		new web3._extend.Property({
			name: 'maxPriorityFeePerGas',
			getter: 'klay_maxPriorityFeePerGas',
			outputFormatter: web3._extend.utils.toBigNumber
		}),
	]
});
`

const Net_JS = `
web3._extend({
	property: 'net',
	methods: [
		new web3._extend.Method({
			name: 'peerCountByType',
			call: 'net_peerCountByType',
			params: 0,
		}),
	],
	properties: [
		new web3._extend.Property({
			name: 'version',
			getter: 'net_version'
		}),
		new web3._extend.Property({
			name: 'networkID',
			getter: 'net_networkID'
		}),
	]
});
`

const Personal_JS = `
web3._extend({
	property: 'personal',
	methods: [
		new web3._extend.Method({
			name: 'importRawKey',
			call: 'personal_importRawKey',
			params: 2
		}),
		new web3._extend.Method({
			name: 'replaceRawKey',
			call: 'personal_replaceRawKey',
			params: 3
		}),
		new web3._extend.Method({
			name: 'sign',
			call: 'personal_sign',
			params: 3,
			inputFormatter: [null, web3._extend.formatters.inputAddressFormatter, null]
		}),
		new web3._extend.Method({
			name: 'ecRecover',
			call: 'personal_ecRecover',
			params: 2
		}),
		new web3._extend.Method({
			name: 'openWallet',
			call: 'personal_openWallet',
			params: 2
		}),
		new web3._extend.Method({
			name: 'deriveAccount',
			call: 'personal_deriveAccount',
			params: 3
		}),
		new web3._extend.Method({
			name: 'sendValueTransfer',
			call: 'personal_sendValueTransfer',
			params: 2,
			inputFormatter: [web3._extend.formatters.inputTransactionFormatter, null]
		}),
		new web3._extend.Method({
			name: 'sendAccountUpdate',
			call: 'personal_sendAccountUpdate',
			params: 2,
			inputFormatter: [web3._extend.formatters.inputTransactionFormatter, null]
		}),
		new web3._extend.Method({
			name: 'signTransaction',
			call: 'personal_signTransaction',
			params: 2,
			inputFormatter: [web3._extend.formatters.inputTransactionFormatter, null]
		}),
	],
	properties: [
		new web3._extend.Property({
			name: 'listWallets',
			getter: 'personal_listWallets'
		}),
	]
})
`

const RPC_JS = `
web3._extend({
	property: 'rpc',
	methods: [],
	properties: [
		new web3._extend.Property({
			name: 'modules',
			getter: 'rpc_modules'
		}),
	]
});
`

const TxPool_JS = `
web3._extend({
	property: 'txpool',
	methods: [],
	properties:
	[
		new web3._extend.Property({
			name: 'content',
			getter: 'txpool_content'
		}),
		new web3._extend.Property({
			name: 'inspect',
			getter: 'txpool_inspect'
		}),
		new web3._extend.Property({
			name: 'status',
			getter: 'txpool_status',
			outputFormatter: function(status) {
				status.pending = web3._extend.utils.toDecimal(status.pending);
				status.queued = web3._extend.utils.toDecimal(status.queued);
				return status;
			}
		}),
	]
});
`

const Istanbul_JS = `
web3._extend({
	property: 'istanbul',
	methods:
	[
		new web3._extend.Method({
			name: 'getSnapshot',
			call: 'istanbul_getSnapshot',
			params: 1,
			inputFormatter: [null]
		}),
		new web3._extend.Method({
			name: 'getSnapshotAtHash',
			call: 'istanbul_getSnapshotAtHash',
			params: 1
		}),
		new web3._extend.Method({
			name: 'getValidators',
			call: 'istanbul_getValidators',
			params: 1,
			inputFormatter: [null]
		}),
		new web3._extend.Method({
			name: 'getValidatorsAtHash',
			call: 'istanbul_getValidatorsAtHash',
			params: 1
		}),
		new web3._extend.Method({
			name: 'getDemotedValidators',
			call: 'istanbul_getDemotedValidators',
			params: 1,
			inputFormatter: [null]
		}),
		new web3._extend.Method({
			name: 'getDemotedValidatorsAtHash',
			call: 'istanbul_getDemotedValidatorsAtHash',
			params: 1
		}),
		new web3._extend.Method({
			name: 'discard',
			call: 'istanbul_discard',
			params: 1
		})
	],
	properties:
	[
		new web3._extend.Property({
			name: 'candidates',
			getter: 'istanbul_candidates'
		}),
		new web3._extend.Property({
			name: 'timeout',
			getter: 'istanbul_getTimeout'
		})
	]
});
`
const MainBridge_JS = `
web3._extend({
	property: 'mainbridge',
	methods:
	[
		new web3._extend.Method({
			name: 'getChildChainIndexingEnabled',
			call: 'mainbridge_getChildChainIndexingEnabled'
		}),
		new web3._extend.Method({
			name: 'convertChildChainBlockHashToParentChainTxHash',
			call: 'mainbridge_convertChildChainBlockHashToParentChainTxHash',
			params: 1
		}),
	],
    properties: [
		new web3._extend.Property({
			name: 'nodeInfo',
			getter: 'mainbridge_nodeInfo'
		}),
		new web3._extend.Property({
			name: 'peers',
			getter: 'mainbridge_peers'
		}),
	]
});
`
const SubBridge_JS = `
web3._extend({
	property: 'subbridge',
	methods:
	[
		new web3._extend.Method({
			name: 'addPeer',
			call: 'subbridge_addPeer',
			params: 1
		}),
		new web3._extend.Method({
			name: 'removePeer',
			call: 'subbridge_removePeer',
			params: 1
		}),
		new web3._extend.Method({
			name: 'getReceiptFromParentChain',
			call: 'subbridge_getReceiptFromParentChain',
			params: 1
		}),
		new web3._extend.Method({
			name: 'getAnchoringTxHashByBlockNumber',
			call: 'subbridge_getAnchoringTxHashByBlockNumber',
			params: 1
		}),
		new web3._extend.Method({
			name: 'registerOperator',
			call: 'subbridge_registerOperator',
			params: 2
		}),
		new web3._extend.Method({
			name: 'getOperators',
			call: 'subbridge_getRegisteredOperators',
			params: 1
		}),
		new web3._extend.Method({
			name: 'getValueTransferOperatorThreshold',
			call: 'subbridge_getValueTransferOperatorThreshold',
			params: 1
		}),
		new web3._extend.Method({
			name: 'setValueTransferOperatorThreshold',
			call: 'subbridge_setValueTransferOperatorThreshold',
			params: 2
		}),
		new web3._extend.Method({
			name: 'deployBridge',
			call: 'subbridge_deployBridge',
			params: 0
		}),
		new web3._extend.Method({
			name: 'subscribeBridge',
			call: 'subbridge_subscribeBridge',
			params: 2
		}),
		new web3._extend.Method({
			name: 'unsubscribeBridge',
			call: 'subbridge_unsubscribeBridge',
			params: 2
		}),
		new web3._extend.Method({
			name: 'KASAnchor',
			call: 'subbridge_kASAnchor',
			params: 1
		}),
		new web3._extend.Method({
			name: 'anchoring',
			call: 'subbridge_anchoring',
			params: 1
		}),
		new web3._extend.Method({
			name: 'registerBridge',
			call: 'subbridge_registerBridge',
			params: 2
		}),
		new web3._extend.Method({
			name: 'deregisterBridge',
			call: 'subbridge_deregisterBridge',
			params: 2
		}),
		new web3._extend.Method({
			name: 'registerToken',
			call: 'subbridge_registerToken',
			params: 4
		}),
		new web3._extend.Method({
			name: 'deregisterToken',
			call: 'subbridge_deregisterToken',
			params: 4
		}),
		new web3._extend.Method({
			name: 'convertRequestTxHashToHandleTxHash',
			call: 'subbridge_convertRequestTxHashToHandleTxHash',
			params: 1
		}),
		new web3._extend.Method({
			name: 'getBridgeInformation',
			call: 'subbridge_getBridgeInformation',
			params: 1
		}),
		new web3._extend.Method({
			name: 'getParentTransactionReceipt',
			call: 'subbridge_getParentTransactionReceipt',
			params: 1
		}),
		new web3._extend.Method({
			name: 'setKLAYFee',
			call: 'subbridge_setKLAYFee',
			params: 2
		}),
		new web3._extend.Method({
			name: 'setERC20Fee',
			call: 'subbridge_setERC20Fee',
			params: 3
		}),
		new web3._extend.Method({
			name: 'setFeeReceiver',
			call: 'subbridge_setFeeReceiver',
			params: 2
		}),
		new web3._extend.Method({
			name: 'getKLAYFee',
			call: 'subbridge_getKLAYFee',
			params: 1
		}),
		new web3._extend.Method({
			name: 'getERC20Fee',
			call: 'subbridge_getERC20Fee',
			params: 2
		}),
		new web3._extend.Method({
			name: 'getFeeReceiver',
			call: 'subbridge_getFeeReceiver',
			params: 1
		}),
		new web3._extend.Method({
			name: 'lockParentOperator',
			call: 'subbridge_lockParentOperator'
		}),
		new web3._extend.Method({
			name: 'lockChildOperator',
			call: 'subbridge_lockChildOperator'
		}),
		new web3._extend.Method({
			name: 'unlockParentOperator',
			call: 'subbridge_unlockParentOperator',
			params: 2
		}),
		new web3._extend.Method({
			name: 'unlockChildOperator',
			call: 'subbridge_unlockChildOperator',
			params: 2
		}),
		new web3._extend.Method({
			name: 'setParentOperatorFeePayer',
			call: 'subbridge_setParentOperatorFeePayer',
			params: 1
		}),
		new web3._extend.Method({
			name: 'setChildOperatorFeePayer',
			call: 'subbridge_setChildOperatorFeePayer',
			params: 1
		}),
		new web3._extend.Method({
<<<<<<< HEAD
			name: 'getBridgeOperatorGasLimit',
			call: 'subbridge_getBridgeOperatorGasLimit',
			params: 0
		}),
		new web3._extend.Method({
			name: 'setBridgeOperatorGasLimit',
			call: 'subbridge_setBridgeOperatorGasLimit',
			params: 1
=======
			name: 'getParentBridgeContractBalance',
			call: 'subbridge_getParentBridgeContractBalance',
			params: 1,
			outputFormatter: web3._extend.formatters.outputBigNumberFormatter
		}),
		new web3._extend.Method({
			name: 'getChildBridgeContractBalance',
			call: 'subbridge_getChildBridgeContractBalance',
			params: 1,
			outputFormatter: web3._extend.formatters.outputBigNumberFormatter
>>>>>>> 8a452b4d
		}),
	],
    properties: [
		new web3._extend.Property({
			name: 'nodeInfo',
			getter: 'subbridge_nodeInfo'
		}),
		new web3._extend.Property({
			name: 'peers',
			getter: 'subbridge_peers'
		}),
		new web3._extend.Property({
			name: 'parentOperator',
			getter: 'subbridge_getParentOperatorAddr'
		}),
			new web3._extend.Property({
			name: 'childOperator',
			getter: 'subbridge_getChildOperatorAddr'
		}),
		new web3._extend.Property({
			name: 'operators',
			getter: 'subbridge_getOperators'
		}),
		new web3._extend.Property({
			name: 'anchoringPeriod',
			getter: 'subbridge_getAnchoringPeriod'
		}),
		new web3._extend.Property({
			name: 'sendChainTxslimit',
			getter: 'subbridge_getSentChainTxsLimit'
		}),
		new web3._extend.Property({
			name: 'parentOperatorNonce',
			getter: 'subbridge_getParentOperatorNonce'
		}),
		new web3._extend.Property({
			name: 'childOperatorNonce',
			getter: 'subbridge_getChildOperatorNonce'
		}),
		new web3._extend.Property({
			name: 'parentOperatorBalance',
			getter: 'subbridge_getParentOperatorBalance',
			outputFormatter: web3._extend.formatters.outputBigNumberFormatter
		}),
		new web3._extend.Property({
			name: 'childOperatorBalance',
			getter: 'subbridge_getChildOperatorBalance',
			outputFormatter: web3._extend.formatters.outputBigNumberFormatter
		}),
		new web3._extend.Property({
			name: 'listBridge',
			getter: 'subbridge_listBridge'
		}),
		new web3._extend.Property({
			name: 'txPendingCount',
			getter: 'subbridge_txPendingCount'
		}),
		new web3._extend.Property({
			name: 'txPending',
			getter: 'subbridge_txPending'
		}),
		new web3._extend.Property({
			name: 'latestAnchoredBlockNumber',
			getter: 'subbridge_getLatestAnchoredBlockNumber'
		}),
		new web3._extend.Property({
			name: 'parentOperatorFeePayer',
			getter: 'subbridge_getParentOperatorFeePayer',
		}),
		new web3._extend.Property({
			name: 'childOperatorFeePayer',
			getter: 'subbridge_getChildOperatorFeePayer',
		}),
	]
});
`
const CliqueJs = `
web3._extend({
	property: 'clique',
	methods: [
		new web3._extend.Method({
			name: 'getSnapshot',
			call: 'clique_getSnapshot',
			params: 1,
			inputFormatter: [null]
		}),
		new web3._extend.Method({
			name: 'getSnapshotAtHash',
			call: 'clique_getSnapshotAtHash',
			params: 1
		}),
		new web3._extend.Method({
			name: 'getSigners',
			call: 'clique_getSigners',
			params: 1,
			inputFormatter: [null]
		}),
		new web3._extend.Method({
			name: 'getSignersAtHash',
			call: 'clique_getSignersAtHash',
			params: 1
		}),
		new web3._extend.Method({
			name: 'propose',
			call: 'clique_propose',
			params: 2
		}),
		new web3._extend.Method({
			name: 'discard',
			call: 'clique_discard',
			params: 1
		}),
	],
	properties: [
		new web3._extend.Property({
			name: 'proposals',
			getter: 'clique_proposals'
		}),
	]
});
`<|MERGE_RESOLUTION|>--- conflicted
+++ resolved
@@ -1394,7 +1394,6 @@
 			params: 1
 		}),
 		new web3._extend.Method({
-<<<<<<< HEAD
 			name: 'getBridgeOperatorGasLimit',
 			call: 'subbridge_getBridgeOperatorGasLimit',
 			params: 0
@@ -1403,7 +1402,6 @@
 			name: 'setBridgeOperatorGasLimit',
 			call: 'subbridge_setBridgeOperatorGasLimit',
 			params: 1
-=======
 			name: 'getParentBridgeContractBalance',
 			call: 'subbridge_getParentBridgeContractBalance',
 			params: 1,
@@ -1414,7 +1412,6 @@
 			call: 'subbridge_getChildBridgeContractBalance',
 			params: 1,
 			outputFormatter: web3._extend.formatters.outputBigNumberFormatter
->>>>>>> 8a452b4d
 		}),
 	],
     properties: [
