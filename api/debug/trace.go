// Modifications Copyright 2018 The klaytn Authors
// Copyright 2016 The go-ethereum Authors
// This file is part of the go-ethereum library.
//
// The go-ethereum library is free software: you can redistribute it and/or modify
// it under the terms of the GNU Lesser General Public License as published by
// the Free Software Foundation, either version 3 of the License, or
// (at your option) any later version.
//
// The go-ethereum library is distributed in the hope that it will be useful,
// but WITHOUT ANY WARRANTY; without even the implied warranty of
// MERCHANTABILITY or FITNESS FOR A PARTICULAR PURPOSE. See the
// GNU Lesser General Public License for more details.
//
// You should have received a copy of the GNU Lesser General Public License
// along with the go-ethereum library. If not, see <http://www.gnu.org/licenses/>.
//
// This file is derived from internal/debug/trace.go (2018/06/04).
// Modified and improved for the klaytn development.

<<<<<<< HEAD
// +build go1.5
=======
//go:build go1.5
>>>>>>> 798bac00

package debug

import (
	"errors"
	"os"
	"runtime/trace"
)

// StartGoTrace turns on tracing, writing to the given file.
func (h *HandlerT) StartGoTrace(file string) error {
	h.mu.Lock()
	defer h.mu.Unlock()
	if h.traceW != nil {
		return errors.New("trace already in progress")
	}
	f, err := os.Create(expandHome(file))
	if err != nil {
		return err
	}
	if err := trace.Start(f); err != nil {
		f.Close()
		return err
	}
	h.traceW = f
	h.traceFile = file
	logger.Info("Go tracing started", "dump", h.traceFile)
	return nil
}

// StopTrace stops an ongoing trace.
func (h *HandlerT) StopGoTrace() error {
	h.mu.Lock()
	defer h.mu.Unlock()
	trace.Stop()
	if h.traceW == nil {
		return errors.New("trace not in progress")
	}
	logger.Info("Done writing Go trace", "dump", h.traceFile)
	h.traceW.Close()
	h.traceW = nil
	h.traceFile = ""
	return nil
}<|MERGE_RESOLUTION|>--- conflicted
+++ resolved
@@ -18,11 +18,7 @@
 // This file is derived from internal/debug/trace.go (2018/06/04).
 // Modified and improved for the klaytn development.
 
-<<<<<<< HEAD
-// +build go1.5
-=======
 //go:build go1.5
->>>>>>> 798bac00
 
 package debug
 
