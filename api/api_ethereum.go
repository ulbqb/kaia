// Modifications Copyright 2024 The Kaia Authors
// Copyright 2021 The klaytn Authors
// This file is part of the klaytn library.
//
// The klaytn library is free software: you can redistribute it and/or modify
// it under the terms of the GNU Lesser General Public License as published by
// the Free Software Foundation, either version 3 of the License, or
// (at your option) any later version.
//
// The klaytn library is distributed in the hope that it will be useful,
// but WITHOUT ANY WARRANTY; without even the implied warranty of
// MERCHANTABILITY or FITNESS FOR A PARTICULAR PURPOSE. See the
// GNU Lesser General Public License for more details.
//
// You should have received a copy of the GNU Lesser General Public License
// along with the klaytn library. If not, see <http://www.gnu.org/licenses/>.
// Modified and improved for the Kaia development.

package api

import (
	"context"
	"encoding/binary"
	"encoding/hex"
	"errors"
	"fmt"
	"math/big"
	"strconv"
	"strings"
	"time"

	"github.com/kaiachain/kaia/blockchain"
	"github.com/kaiachain/kaia/blockchain/state"
	"github.com/kaiachain/kaia/blockchain/types"
	"github.com/kaiachain/kaia/blockchain/vm"
	"github.com/kaiachain/kaia/common"
	"github.com/kaiachain/kaia/common/hexutil"
	"github.com/kaiachain/kaia/crypto"
	"github.com/kaiachain/kaia/governance"
	"github.com/kaiachain/kaia/networks/rpc"
	"github.com/kaiachain/kaia/node/cn/filters"
	"github.com/kaiachain/kaia/params"
	"github.com/kaiachain/kaia/rlp"
	"github.com/kaiachain/kaia/storage/statedb"
)

const (
	// EmptySha3Uncles always have value which is the result of
	// `crypto.Keccak256Hash(rlp.EncodeToBytes([]*types.Header(nil)).String())`
	// because there is no uncles in Kaia.
	// Just use const value because we don't have to calculate it everytime which always be same result.
	EmptySha3Uncles = "0x1dcc4de8dec75d7aab85b567b6ccd41ad312451b948a7413f0a142fd40d49347"
	// ZeroHashrate exists for supporting Ethereum compatible data structure.
	// There is no POW mining mechanism in Kaia.
	ZeroHashrate uint64 = 0
	// ZeroUncleCount is always zero because there is no uncle blocks in Kaia.
	ZeroUncleCount uint = 0
)

var (
	errNoMiningWork  = errors.New("no mining work available yet")
	errNotFoundBlock = errors.New("can't find a block in database")
)

// EthereumAPI provides an API to access the Kaia through the `eth` namespace.
type EthereumAPI struct {
	publicFilterAPI          *filters.PublicFilterAPI
	publicKaiaAPI            *PublicKaiaAPI
	publicBlockChainAPI      *PublicBlockChainAPI
	publicTransactionPoolAPI *PublicTransactionPoolAPI
	publicAccountAPI         *PublicAccountAPI
	governanceAPI            *governance.GovernanceAPI
}

// NewEthereumAPI creates a new ethereum API.
// EthereumAPI operates using Kaia's API internally without overriding.
// Therefore, it is necessary to use APIs defined in two different packages(cn and api),
// so those apis will be defined through a setter.
func NewEthereumAPI(
	publicFilterAPI *filters.PublicFilterAPI,
	publicKaiaAPI *PublicKaiaAPI,
	publicBlockChainAPI *PublicBlockChainAPI,
	publicTransactionPoolAPI *PublicTransactionPoolAPI,
	publicAccountAPI *PublicAccountAPI,
	governanceAPI *governance.GovernanceAPI,
) *EthereumAPI {
	return &EthereumAPI{
		publicFilterAPI,
		publicKaiaAPI,
		publicBlockChainAPI,
		publicTransactionPoolAPI,
		publicAccountAPI,
		governanceAPI,
	}
}

// Etherbase is the address of operating node.
// Unlike Ethereum, it only returns the node address because Kaia does not have a POW mechanism.
func (api *EthereumAPI) Etherbase() (common.Address, error) {
	return api.governanceAPI.NodeAddress(), nil
}

// Coinbase is the address of operating node (alias for Etherbase).
func (api *EthereumAPI) Coinbase() (common.Address, error) {
	return api.Etherbase()
}

// Hashrate returns the POW hashrate.
// Unlike Ethereum, it always returns ZeroHashrate because Kaia does not have a POW mechanism.
func (api *EthereumAPI) Hashrate() hexutil.Uint64 {
	return hexutil.Uint64(ZeroHashrate)
}

// Mining returns an indication if this node is currently mining.
// Unlike Ethereum, it always returns false because Kaia does not have a POW mechanism,
func (api *EthereumAPI) Mining() bool {
	return false
}

// GetWork returns an errNoMiningWork because Kaia does not have a POW mechanism.
func (api *EthereumAPI) GetWork() ([4]string, error) {
	return [4]string{}, errNoMiningWork
}

// A BlockNonce is a 64-bit hash which proves (combined with the
// mix-hash) that a sufficient amount of computation has been carried
// out on a block.
type BlockNonce [8]byte

// EncodeNonce converts the given integer to a block nonce.
func EncodeNonce(i uint64) BlockNonce {
	var n BlockNonce
	binary.BigEndian.PutUint64(n[:], i)
	return n
}

// Uint64 returns the integer value of a block nonce.
func (n BlockNonce) Uint64() uint64 {
	return binary.BigEndian.Uint64(n[:])
}

// MarshalText encodes n as a hex string with 0x prefix.
func (n BlockNonce) MarshalText() ([]byte, error) {
	return hexutil.Bytes(n[:]).MarshalText()
}

// UnmarshalText implements encoding.TextUnmarshaler.
func (n *BlockNonce) UnmarshalText(input []byte) error {
	return hexutil.UnmarshalFixedText("BlockNonce", input, n[:])
}

// SubmitWork returns false because Kaia does not have a POW mechanism.
func (api *EthereumAPI) SubmitWork(nonce BlockNonce, hash, digest common.Hash) bool {
	return false
}

// SubmitHashrate returns false because Kaia does not have a POW mechanism.
func (api *EthereumAPI) SubmitHashrate(rate hexutil.Uint64, id common.Hash) bool {
	return false
}

// GetHashrate returns ZeroHashrate because Kaia does not have a POW mechanism.
func (api *EthereumAPI) GetHashrate() uint64 {
	return ZeroHashrate
}

// NewPendingTransactionFilter creates a filter that fetches pending transaction hashes
// as transactions enter the pending state.
//
// It is part of the filter package because this filter can be used through the
// `eth_getFilterChanges` polling method that is also used for log filters.
//
// https://eth.wiki/json-rpc/API#eth_newpendingtransactionfilter
func (api *EthereumAPI) NewPendingTransactionFilter() rpc.ID {
	return api.publicFilterAPI.NewPendingTransactionFilter()
}

// NewPendingTransactions creates a subscription that is triggered each time a transaction
// enters the transaction pool and was signed from one of the transactions this nodes manages.
func (api *EthereumAPI) NewPendingTransactions(ctx context.Context) (*rpc.Subscription, error) {
	return api.publicFilterAPI.NewPendingTransactions(ctx)
}

// NewBlockFilter creates a filter that fetches blocks that are imported into the chain.
// It is part of the filter package since polling goes with eth_getFilterChanges.
//
// https://eth.wiki/json-rpc/API#eth_newblockfilter
func (api *EthereumAPI) NewBlockFilter() rpc.ID {
	return api.publicFilterAPI.NewBlockFilter()
}

// NewHeads send a notification each time a new (header) block is appended to the chain.
func (api *EthereumAPI) NewHeads(ctx context.Context) (*rpc.Subscription, error) {
	notifier, supported := rpc.NotifierFromContext(ctx)
	if !supported {
		return &rpc.Subscription{}, rpc.ErrNotificationsUnsupported
	}

	rpcSub := notifier.CreateSubscription()
	go func() {
		headers := make(chan *types.Header)
		headersSub := api.publicFilterAPI.Events().SubscribeNewHeads(headers)

		for {
			select {
			case h := <-headers:
				header, err := api.rpcMarshalHeader(h, true)
				if err != nil {
					logger.Error("Failed to marshal header during newHeads subscription", "err", err)
					headersSub.Unsubscribe()
					return
				}
				notifier.Notify(rpcSub.ID, header)
			case <-rpcSub.Err():
				headersSub.Unsubscribe()
				return
			case <-notifier.Closed():
				headersSub.Unsubscribe()
				return
			}
		}
	}()

	return rpcSub, nil
}

// Logs creates a subscription that fires for all new log that match the given filter criteria.
func (api *EthereumAPI) Logs(ctx context.Context, crit filters.FilterCriteria) (*rpc.Subscription, error) {
	return api.publicFilterAPI.Logs(ctx, crit)
}

// NewFilter creates a new filter and returns the filter id. It can be
// used to retrieve logs when the state changes. This method cannot be
// used to fetch logs that are already stored in the state.
//
// Default criteria for the from and to block are "latest".
// Using "latest" as block number will return logs for mined blocks.
// Using "pending" as block number returns logs for not yet mined (pending) blocks.
// In case logs are removed (chain reorg) previously returned logs are returned
// again but with the removed property set to true.
//
// In case "fromBlock" > "toBlock" an error is returned.
//
// https://eth.wiki/json-rpc/API#eth_newfilter
func (api *EthereumAPI) NewFilter(crit filters.FilterCriteria) (rpc.ID, error) {
	return api.publicFilterAPI.NewFilter(crit)
}

// GetLogs returns logs matching the given argument that are stored within the state.
//
// https://eth.wiki/json-rpc/API#eth_getlogs
func (api *EthereumAPI) GetLogs(ctx context.Context, crit filters.FilterCriteria) ([]*types.Log, error) {
	return api.publicFilterAPI.GetLogs(ctx, crit)
}

// UninstallFilter removes the filter with the given filter id.
//
// https://eth.wiki/json-rpc/API#eth_uninstallfilter
func (api *EthereumAPI) UninstallFilter(id rpc.ID) bool {
	return api.publicFilterAPI.UninstallFilter(id)
}

// GetFilterLogs returns the logs for the filter with the given id.
// If the filter could not be found an empty array of logs is returned.
//
// https://eth.wiki/json-rpc/API#eth_getfilterlogs
func (api *EthereumAPI) GetFilterLogs(ctx context.Context, id rpc.ID) ([]*types.Log, error) {
	return api.publicFilterAPI.GetFilterLogs(ctx, id)
}

// GetFilterChanges returns the logs for the filter with the given id since
// last time it was called. This can be used for polling.
//
// For pending transaction and block filters the result is []common.Hash.
// (pending)Log filters return []Log.
//
// https://eth.wiki/json-rpc/API#eth_getfilterchanges
func (api *EthereumAPI) GetFilterChanges(id rpc.ID) (interface{}, error) {
	return api.publicFilterAPI.GetFilterChanges(id)
}

// GasPrice returns a suggestion for a gas price.
func (api *EthereumAPI) GasPrice(ctx context.Context) (*hexutil.Big, error) {
	return api.publicKaiaAPI.GasPrice(ctx)
}

func (api *EthereumAPI) UpperBoundGasPrice(ctx context.Context) *hexutil.Big {
	return (*hexutil.Big)(api.publicKaiaAPI.UpperBoundGasPrice(ctx))
}

func (api *EthereumAPI) LowerBoundGasPrice(ctx context.Context) *hexutil.Big {
	return (*hexutil.Big)(api.publicKaiaAPI.LowerBoundGasPrice(ctx))
}

// MaxPriorityFeePerGas returns a suggestion for a gas tip cap for dynamic fee transactions.
func (api *EthereumAPI) MaxPriorityFeePerGas(ctx context.Context) (*hexutil.Big, error) {
	return api.publicKaiaAPI.MaxPriorityFeePerGas(ctx)
}

// DecimalOrHex unmarshals a non-negative decimal or hex parameter into a uint64.
type DecimalOrHex uint64

// UnmarshalJSON implements json.Unmarshaler.
func (dh *DecimalOrHex) UnmarshalJSON(data []byte) error {
	input := strings.TrimSpace(string(data))
	if len(input) >= 2 && input[0] == '"' && input[len(input)-1] == '"' {
		input = input[1 : len(input)-1]
	}

	value, err := strconv.ParseUint(input, 10, 64)
	if err != nil {
		value, err = hexutil.DecodeUint64(input)
	}
	if err != nil {
		return err
	}
	*dh = DecimalOrHex(value)
	return nil
}

func (api *EthereumAPI) FeeHistory(ctx context.Context, blockCount DecimalOrHex, lastBlock rpc.BlockNumber, rewardPercentiles []float64) (*FeeHistoryResult, error) {
	return api.publicKaiaAPI.FeeHistory(ctx, blockCount, lastBlock, rewardPercentiles)
}

// Syncing returns false in case the node is currently not syncing with the network. It can be up to date or has not
// yet received the latest block headers from its pears. In case it is synchronizing:
// - startingBlock: block number this node started to synchronise from
// - currentBlock:  block number this node is currently importing
// - highestBlock:  block number of the highest block header this node has received from peers
// - pulledStates:  number of state entries processed until now
// - knownStates:   number of known state entries that still need to be pulled
func (api *EthereumAPI) Syncing() (interface{}, error) {
	return api.publicKaiaAPI.Syncing()
}

// ChainId is the EIP-155 replay-protection chain id for the current ethereum chain config.
func (api *EthereumAPI) ChainId() (*hexutil.Big, error) {
	return api.publicBlockChainAPI.ChainId(), nil
}

// BlockNumber returns the block number of the chain head.
func (api *EthereumAPI) BlockNumber() hexutil.Uint64 {
	return api.publicBlockChainAPI.BlockNumber()
}

// GetBalance returns the amount of wei for the given address in the state of the
// given block number. The rpc.LatestBlockNumber and rpc.PendingBlockNumber meta
// block numbers are also allowed.
func (api *EthereumAPI) GetBalance(ctx context.Context, address common.Address, blockNrOrHash rpc.BlockNumberOrHash) (*hexutil.Big, error) {
	return api.publicBlockChainAPI.GetBalance(ctx, address, blockNrOrHash)
}

// EthAccountResult structs for GetProof
// AccountResult in go-ethereum has been renamed to EthAccountResult.
// AccountResult is defined in go-ethereum's internal package, so AccountResult is redefined here as EthAccountResult.
type EthAccountResult struct {
	Address      common.Address     `json:"address"`
	AccountProof []string           `json:"accountProof"`
	Balance      *hexutil.Big       `json:"balance"`
	CodeHash     common.Hash        `json:"codeHash"`
	Nonce        hexutil.Uint64     `json:"nonce"`
	StorageHash  common.Hash        `json:"storageHash"`
	StorageProof []EthStorageResult `json:"storageProof"`
}

// StorageResult in go-ethereum has been renamed to EthStorageResult.
// StorageResult is defined in go-ethereum's internal package, so StorageResult is redefined here as EthStorageResult.
type EthStorageResult struct {
	Key   string       `json:"key"`
	Value *hexutil.Big `json:"value"`
	Proof []string     `json:"proof"`
}

// proofList implements KeyValueWriter and collects the proofs as
// hex-strings for delivery to rpc-caller.
type proofList []string

func (n *proofList) Put(key []byte, value []byte) error {
	*n = append(*n, hexutil.Encode(value))
	return nil
}

func (n *proofList) Delete(key []byte) error {
	panic("not supported")
}

func (n *proofList) WriteMerkleProof(key, value []byte) {
	n.Put(key, value)
}

// decodeHash parses a hex-encoded 32-byte hash. The input may optionally
// be prefixed by 0x and can have a byte length up to 32.
func decodeHash(s string) (h common.Hash, inputLength int, err error) {
	if strings.HasPrefix(s, "0x") || strings.HasPrefix(s, "0X") {
		s = s[2:]
	}
	if (len(s) & 1) > 0 {
		s = "0" + s
	}
	b, err := hex.DecodeString(s)
	if err != nil {
		return common.Hash{}, 0, errors.New("hex string invalid")
	}
	if len(b) > 32 {
		return common.Hash{}, len(b), errors.New("hex string too long, want at most 32 bytes")
	}
	return common.BytesToHash(b), len(b), nil
}

func doGetProof(ctx context.Context, b Backend, address common.Address, storageKeys []string, blockNrOrHash rpc.BlockNumberOrHash) (*EthAccountResult, error) {
	var (
		keys         = make([]common.Hash, len(storageKeys))
		keyLengths   = make([]int, len(storageKeys))
		storageProof = make([]EthStorageResult, len(storageKeys))
	)
	// Deserialize all keys. This prevents state access on invalid input.
	for i, hexKey := range storageKeys {
		var err error
		keys[i], keyLengths[i], err = decodeHash(hexKey)
		if err != nil {
			return nil, err
		}
	}
	state, header, err := b.StateAndHeaderByNumberOrHash(ctx, blockNrOrHash)
	if state == nil || err != nil {
		return nil, err
	}
	codeHash := state.GetCodeHash(address)

	contractStorageRootExt, err := state.GetContractStorageRoot(address)
	if err != nil {
		return nil, err
	}
	contractStorageRoot := contractStorageRootExt.Unextend()

	// if we have a storageTrie, (which means the account exists), we can update the storagehash
	if len(keys) > 0 {
		storageTrie, err := statedb.NewTrie(contractStorageRoot, state.Database().TrieDB(), nil)
		if err != nil {
			return nil, err
		}
		// Create the proofs for the storageKeys.
		for i, key := range keys {
			// Output key encoding is a bit special: if the input was a 32-byte hash, it is
			// returned as such. Otherwise, we apply the QUANTITY encoding mandated by the
			// JSON-RPC spec for getProof. This behavior exists to preserve backwards
			// compatibility with older client versions.
			var outputKey string
			if keyLengths[i] != 32 {
				outputKey = hexutil.EncodeBig(key.Big())
			} else {
				outputKey = hexutil.Encode(key[:])
			}
			if storageTrie == nil {
				storageProof[i] = EthStorageResult{outputKey, &hexutil.Big{}, []string{}}
				continue
			}
			var proof proofList
			if err := storageTrie.Prove(crypto.Keccak256(key.Bytes()), 0, &proof); err != nil {
				return nil, err
			}
			value := (*hexutil.Big)(state.GetState(address, key).Big())
			storageProof[i] = EthStorageResult{outputKey, value, proof}
		}
	}

	// Create the accountProof.
	trie, err := statedb.NewTrie(header.Root, state.Database().TrieDB(), nil)
	if err != nil {
		return nil, err
	}
	var accountProof proofList
	if err := trie.Prove(crypto.Keccak256(address.Bytes()), 0, &accountProof); err != nil {
		return nil, err
	}

	return &EthAccountResult{
		Address:      address,
		AccountProof: accountProof,
		Balance:      (*hexutil.Big)(state.GetBalance(address)),
		CodeHash:     codeHash,
		Nonce:        hexutil.Uint64(state.GetNonce(address)),
		StorageHash:  contractStorageRoot,
		StorageProof: storageProof,
	}, state.Error()
}

// GetProof returns the Merkle-proof for a given account and optionally some storage keys
func (api *EthereumAPI) GetProof(ctx context.Context, address common.Address, storageKeys []string, blockNrOrHash rpc.BlockNumberOrHash) (*EthAccountResult, error) {
	return doGetProof(ctx, api.publicBlockChainAPI.b, address, storageKeys, blockNrOrHash)
}

// GetHeaderByNumber returns the requested canonical block header.
// * When blockNr is -1 the chain head is returned.
// * When blockNr is -2 the pending chain head is returned.
func (api *EthereumAPI) GetHeaderByNumber(ctx context.Context, number rpc.BlockNumber) (map[string]interface{}, error) {
	// In Ethereum, err is always nil because the backend of Ethereum always return nil.
	header, err := api.publicBlockChainAPI.b.HeaderByNumber(ctx, number)
	if err != nil {
		if strings.Contains(err.Error(), "does not exist") {
			return nil, nil
		}
		return nil, err
	}
	inclMiner := number != rpc.PendingBlockNumber
	response, err := api.rpcMarshalHeader(header, inclMiner)
	if err != nil {
		return nil, err
	}
	if number == rpc.PendingBlockNumber {
		// Pending header need to nil out a few fields
		for _, field := range []string{"hash", "nonce", "miner"} {
			response[field] = nil
		}
	}
	return response, nil
}

// GetHeaderByHash returns the requested header by hash.
func (api *EthereumAPI) GetHeaderByHash(ctx context.Context, hash common.Hash) map[string]interface{} {
	// In Ethereum, err is always nil because the backend of Ethereum always return nil.
	header, _ := api.publicBlockChainAPI.b.HeaderByHash(ctx, hash)
	if header != nil {
		response, err := api.rpcMarshalHeader(header, true)
		if err != nil {
			return nil
		}
		return response
	}
	return nil
}

// GetBlockByNumber returns the requested canonical block.
//   - When blockNr is -1 the chain head is returned.
//   - When blockNr is -2 the pending chain head is returned.
//   - When fullTx is true all transactions in the block are returned, otherwise
//     only the transaction hash is returned.
func (api *EthereumAPI) GetBlockByNumber(ctx context.Context, number rpc.BlockNumber, fullTx bool) (map[string]interface{}, error) {
	// Kaia backend returns error when there is no matched block but
	// Ethereum returns it as nil without error, so we should return is as nil when there is no matched block.
	block, err := api.publicBlockChainAPI.b.BlockByNumber(ctx, number)
	if err != nil {
		if strings.Contains(err.Error(), "does not exist") {
			return nil, nil
		}
		return nil, err
	}

	inclMiner := number != rpc.PendingBlockNumber
	inclTx := true
	response, err := api.rpcMarshalBlock(block, inclMiner, inclTx, fullTx)
	if err == nil && number == rpc.PendingBlockNumber {
		// Pending blocks need to nil out a few fields
		for _, field := range []string{"hash", "nonce", "miner"} {
			response[field] = nil
		}
	}
	return response, err
}

// GetBlockByHash returns the requested block. When fullTx is true all transactions in the block are returned in full
// detail, otherwise only the transaction hash is returned.
func (api *EthereumAPI) GetBlockByHash(ctx context.Context, hash common.Hash, fullTx bool) (map[string]interface{}, error) {
	// Kaia backend returns error when there is no matched block but
	// Ethereum returns it as nil without error, so we should return is as nil when there is no matched block.
	block, err := api.publicBlockChainAPI.b.BlockByHash(ctx, hash)
	if err != nil {
		if strings.Contains(err.Error(), "does not exist") {
			return nil, nil
		}
		return nil, err
	}
	return api.rpcMarshalBlock(block, true, true, fullTx)
}

// GetUncleByBlockNumberAndIndex returns nil because there is no uncle block in Kaia.
func (api *EthereumAPI) GetUncleByBlockNumberAndIndex(ctx context.Context, blockNr rpc.BlockNumber, index hexutil.Uint) (map[string]interface{}, error) {
	return nil, nil
}

// GetUncleByBlockHashAndIndex returns nil because there is no uncle block in Kaia.
func (api *EthereumAPI) GetUncleByBlockHashAndIndex(ctx context.Context, blockHash common.Hash, index hexutil.Uint) (map[string]interface{}, error) {
	return nil, nil
}

// GetUncleCountByBlockNumber returns 0 when given blockNr exists because there is no uncle block in Kaia.
func (api *EthereumAPI) GetUncleCountByBlockNumber(ctx context.Context, blockNr rpc.BlockNumber) *hexutil.Uint {
	if block, _ := api.publicBlockChainAPI.b.BlockByNumber(ctx, blockNr); block != nil {
		n := hexutil.Uint(ZeroUncleCount)
		return &n
	}
	return nil
}

// GetUncleCountByBlockHash returns 0 when given blockHash exists because there is no uncle block in Kaia.
func (api *EthereumAPI) GetUncleCountByBlockHash(ctx context.Context, blockHash common.Hash) *hexutil.Uint {
	if block, _ := api.publicBlockChainAPI.b.BlockByHash(ctx, blockHash); block != nil {
		n := hexutil.Uint(ZeroUncleCount)
		return &n
	}
	return nil
}

// GetCode returns the code stored at the given address in the state for the given block number.
func (api *EthereumAPI) GetCode(ctx context.Context, address common.Address, blockNrOrHash rpc.BlockNumberOrHash) (hexutil.Bytes, error) {
	return api.publicBlockChainAPI.GetCode(ctx, address, blockNrOrHash)
}

// GetStorageAt returns the storage from the state at the given address, key and
// block number. The rpc.LatestBlockNumber and rpc.PendingBlockNumber meta block
// numbers are also allowed.
func (api *EthereumAPI) GetStorageAt(ctx context.Context, address common.Address, key string, blockNrOrHash rpc.BlockNumberOrHash) (hexutil.Bytes, error) {
	return api.publicBlockChainAPI.GetStorageAt(ctx, address, key, blockNrOrHash)
}

// EthOverrideAccount indicates the overriding fields of account during the execution
// of a message call.
// Note, state and stateDiff can't be specified at the same time. If state is
// set, message execution will only use the data in the given state. Otherwise
// if statDiff is set, all diff will be applied first and then execute the call
// message.
// OverrideAccount in go-ethereum has been renamed to EthOverrideAccount.
// OverrideAccount is defined in go-ethereum's internal package, so OverrideAccount is redefined here as EthOverrideAccount.
type EthOverrideAccount struct {
	Nonce     *hexutil.Uint64              `json:"nonce"`
	Code      *hexutil.Bytes               `json:"code"`
	Balance   **hexutil.Big                `json:"balance"`
	State     *map[common.Hash]common.Hash `json:"state"`
	StateDiff *map[common.Hash]common.Hash `json:"stateDiff"`
}

// EthStateOverride is the collection of overridden accounts.
// StateOverride in go-ethereum has been renamed to EthStateOverride.
// StateOverride is defined in go-ethereum's internal package, so StateOverride is redefined here as EthStateOverride.
type EthStateOverride map[common.Address]EthOverrideAccount

func (diff *EthStateOverride) Apply(state *state.StateDB) error {
	if diff == nil {
		return nil
	}
	for addr, account := range *diff {
		// Override account nonce.
		if account.Nonce != nil {
			state.SetNonce(addr, uint64(*account.Nonce))
		}
		// Override account(contract) code.
		if account.Code != nil {
			state.SetCode(addr, *account.Code)
		}
		// Override account balance.
		if account.Balance != nil {
			state.SetBalance(addr, (*big.Int)(*account.Balance))
		}
		if account.State != nil && account.StateDiff != nil {
			return fmt.Errorf("account %s has both 'state' and 'stateDiff'", addr.Hex())
		}
		// Replace entire state if caller requires.
		if account.State != nil {
			state.SetStorage(addr, *account.State)
		}
		// Apply state diff into specified accounts.
		if account.StateDiff != nil {
			for key, value := range *account.StateDiff {
				state.SetState(addr, key, value)
			}
		}
	}
	return nil
}

// Call executes the given transaction on the state for the given block number.
//
// Additionally, the caller can specify a batch of contract for fields overriding.
//
// Note, this function doesn't make and changes in the state/blockchain and is
// useful to execute and retrieve values.
func (api *EthereumAPI) Call(ctx context.Context, args EthTransactionArgs, blockNrOrHash rpc.BlockNumberOrHash, overrides *EthStateOverride) (hexutil.Bytes, error) {
	bcAPI := api.publicBlockChainAPI.b
	gasCap := uint64(0)
	if rpcGasCap := bcAPI.RPCGasCap(); rpcGasCap != nil {
		gasCap = rpcGasCap.Uint64()
	}
	result, err := EthDoCall(ctx, bcAPI, args, blockNrOrHash, overrides, bcAPI.RPCEVMTimeout(), gasCap)
	if err != nil {
		return nil, err
	}

	if len(result.Revert()) > 0 {
		return nil, blockchain.NewRevertError(result)
	}
	return result.Return(), result.Unwrap()
}

// EstimateGas returns an estimate of the amount of gas needed to execute the
// given transaction against the current pending block.
func (api *EthereumAPI) EstimateGas(ctx context.Context, args EthTransactionArgs, blockNrOrHash *rpc.BlockNumberOrHash, overrides *EthStateOverride) (hexutil.Uint64, error) {
	bcAPI := api.publicBlockChainAPI.b
	bNrOrHash := rpc.NewBlockNumberOrHashWithNumber(rpc.LatestBlockNumber)
	if blockNrOrHash != nil {
		bNrOrHash = *blockNrOrHash
	}
	gasCap := uint64(0)
	if rpcGasCap := bcAPI.RPCGasCap(); rpcGasCap != nil {
		gasCap = rpcGasCap.Uint64()
	}
	return EthDoEstimateGas(ctx, bcAPI, args, bNrOrHash, overrides, gasCap)
}

// GetBlockTransactionCountByNumber returns the number of transactions in the block with the given block number.
func (api *EthereumAPI) GetBlockTransactionCountByNumber(ctx context.Context, blockNr rpc.BlockNumber) *hexutil.Uint {
	transactionCount, _ := api.publicTransactionPoolAPI.GetBlockTransactionCountByNumber(ctx, blockNr)
	return transactionCount
}

// GetBlockTransactionCountByHash returns the number of transactions in the block with the given hash.
func (api *EthereumAPI) GetBlockTransactionCountByHash(ctx context.Context, blockHash common.Hash) *hexutil.Uint {
	transactionCount, _ := api.publicTransactionPoolAPI.GetBlockTransactionCountByHash(ctx, blockHash)
	return transactionCount
}

// EthRPCTransaction represents a transaction that will serialize to the RPC representation of a transaction
// RPCTransaction in go-ethereum has been renamed to EthRPCTransaction.
// RPCTransaction is defined in go-ethereum's internal package, so RPCTransaction is redefined here as EthRPCTransaction.
type EthRPCTransaction struct {
	BlockHash        *common.Hash             `json:"blockHash"`
	BlockNumber      *hexutil.Big             `json:"blockNumber"`
	From             common.Address           `json:"from"`
	Gas              hexutil.Uint64           `json:"gas"`
	GasPrice         *hexutil.Big             `json:"gasPrice"`
	GasFeeCap        *hexutil.Big             `json:"maxFeePerGas,omitempty"`
	GasTipCap        *hexutil.Big             `json:"maxPriorityFeePerGas,omitempty"`
	Hash             common.Hash              `json:"hash"`
	Input            hexutil.Bytes            `json:"input"`
	Nonce            hexutil.Uint64           `json:"nonce"`
	To               *common.Address          `json:"to"`
	TransactionIndex *hexutil.Uint64          `json:"transactionIndex"`
	Value            *hexutil.Big             `json:"value"`
	Type             hexutil.Uint64           `json:"type"`
	Accesses         *types.AccessList        `json:"accessList,omitempty"`
	Authorizations   *types.AuthorizationList `json:"authorizationList,omitempty"`
	ChainID          *hexutil.Big             `json:"chainId,omitempty"`
	V                *hexutil.Big             `json:"v"`
	R                *hexutil.Big             `json:"r"`
	S                *hexutil.Big             `json:"s"`
}

// ethTxJSON is the JSON representation of Ethereum transaction.
// ethTxJSON is used by eth namespace APIs which returns Transaction object as it is.
// Because every transaction in Kaia, implements json.Marshaler interface (MarshalJSON), but
// it is marshaled for Kaia format only.
// e.g. Ethereum transaction have V, R, and S field for signature but,
// Kaia transaction have types.TxSignaturesJSON which includes array of signatures which is not
// applicable for Ethereum transaction.
type ethTxJSON struct {
	Type hexutil.Uint64 `json:"type"`

	// Common transaction fields:
	Nonce                *hexutil.Uint64 `json:"nonce"`
	GasPrice             *hexutil.Big    `json:"gasPrice"`
	MaxPriorityFeePerGas *hexutil.Big    `json:"maxPriorityFeePerGas"`
	MaxFeePerGas         *hexutil.Big    `json:"maxFeePerGas"`
	Gas                  *hexutil.Uint64 `json:"gas"`
	Value                *hexutil.Big    `json:"value"`
	Data                 *hexutil.Bytes  `json:"input"`
	V                    *hexutil.Big    `json:"v"`
	R                    *hexutil.Big    `json:"r"`
	S                    *hexutil.Big    `json:"s"`
	To                   *common.Address `json:"to"`

	// Access list transaction fields:
	ChainID    *hexutil.Big      `json:"chainId,omitempty"`
	AccessList *types.AccessList `json:"accessList,omitempty"`

	// Set code transaction fields:
	AuthorizationList *types.AuthorizationList `json:"authorizationList,omitempty"`

	// Only used for encoding:
	Hash common.Hash `json:"hash"`
}

// newEthRPCTransactionFromBlockIndex creates an EthRPCTransaction from block and index parameters.
func newEthRPCTransactionFromBlockIndex(b *types.Block, index uint64, config *params.ChainConfig) *EthRPCTransaction {
	txs := b.Transactions()
	if index >= uint64(len(txs)) {
		logger.Error("invalid transaction index", "given index", index, "length of txs", len(txs))
		return nil
	}
	return newEthRPCTransaction(b, txs[index], b.Hash(), b.NumberU64(), index, config)
}

// newEthRPCTransactionFromBlockHash returns a transaction that will serialize to the RPC representation.
func newEthRPCTransactionFromBlockHash(b *types.Block, hash common.Hash, config *params.ChainConfig) *EthRPCTransaction {
	for idx, tx := range b.Transactions() {
		if tx.Hash() == hash {
			return newEthRPCTransactionFromBlockIndex(b, uint64(idx), config)
		}
	}
	return nil
}

// resolveToField returns value which fits to `to` field based on transaction types.
// This function is used when converting Kaia transactions to Ethereum transaction types.
func resolveToField(tx *types.Transaction) *common.Address {
	switch tx.Type() {
	case types.TxTypeAccountUpdate, types.TxTypeFeeDelegatedAccountUpdate, types.TxTypeFeeDelegatedAccountUpdateWithRatio,
		types.TxTypeCancel, types.TxTypeFeeDelegatedCancel, types.TxTypeFeeDelegatedCancelWithRatio,
		types.TxTypeChainDataAnchoring, types.TxTypeFeeDelegatedChainDataAnchoring, types.TxTypeFeeDelegatedChainDataAnchoringWithRatio:
		// These type of transactions actually do not have `to` address, but Ethereum always have `to` field,
		// so we Kaia developers decided to fill the `to` field with `from` address value in these case.
		from := getFrom(tx)
		return &from
	}
	return tx.To()
}

// newEthRPCTransaction creates an EthRPCTransaction from Kaia transaction.
func newEthRPCTransaction(block *types.Block, tx *types.Transaction, blockHash common.Hash, blockNumber, index uint64, config *params.ChainConfig) *EthRPCTransaction {
	// When an unknown transaction is requested through rpc call,
	// nil is returned by Kaia API, and it is handled.
	if tx == nil {
		return nil
	}

	typeInt := tx.Type()
	// If tx is not Ethereum transaction, the type is converted to TxTypeLegacyTransaction.
	if !tx.IsEthereumTransaction() {
		typeInt = types.TxTypeLegacyTransaction
	}

	signature := tx.GetTxInternalData().RawSignatureValues()[0]

	result := &EthRPCTransaction{
		Type:     hexutil.Uint64(byte(typeInt)),
		From:     getFrom(tx),
		Gas:      hexutil.Uint64(tx.Gas()),
		GasPrice: (*hexutil.Big)(tx.GasPrice()),
		Hash:     tx.Hash(),
		Input:    tx.Data(),
		Nonce:    hexutil.Uint64(tx.Nonce()),
		To:       resolveToField(tx),
		Value:    (*hexutil.Big)(tx.Value()),
		V:        (*hexutil.Big)(signature.V),
		R:        (*hexutil.Big)(signature.R),
		S:        (*hexutil.Big)(signature.S),
	}

	if blockHash != (common.Hash{}) {
		result.BlockHash = &blockHash
		result.BlockNumber = (*hexutil.Big)(new(big.Int).SetUint64(blockNumber))
		result.TransactionIndex = (*hexutil.Uint64)(&index)
	}

	switch typeInt {
	case types.TxTypeEthereumAccessList:
		al := tx.AccessList()
		result.Accesses = &al
		result.ChainID = (*hexutil.Big)(tx.ChainId())
	case types.TxTypeEthereumDynamicFee:
		al := tx.AccessList()
		result.Accesses = &al
		result.ChainID = (*hexutil.Big)(tx.ChainId())
		result.GasFeeCap = (*hexutil.Big)(tx.GasFeeCap())
		result.GasTipCap = (*hexutil.Big)(tx.GasTipCap())
		if block != nil {
			result.GasPrice = (*hexutil.Big)(tx.EffectiveGasPrice(block.Header(), config))
		} else {
			// transaction is not processed yet
			result.GasPrice = (*hexutil.Big)(tx.EffectiveGasPrice(nil, nil))
		}
	case types.TxTypeEthereumSetCode:
		al := tx.AccessList()
		aul := tx.AuthorizationList()
		result.Accesses = &al
		result.Authorizations = &aul
		result.ChainID = (*hexutil.Big)(tx.ChainId())
		result.GasFeeCap = (*hexutil.Big)(tx.GasFeeCap())
		result.GasTipCap = (*hexutil.Big)(tx.GasTipCap())
		if block != nil {
			result.GasPrice = (*hexutil.Big)(tx.EffectiveGasPrice(block.Header(), config))
		} else {
			// transaction is not processed yet
			result.GasPrice = (*hexutil.Big)(tx.EffectiveGasPrice(nil, nil))
		}
	}
	return result
}

// newEthRPCPendingTransaction creates an EthRPCTransaction for pending tx.
func newEthRPCPendingTransaction(tx *types.Transaction, config *params.ChainConfig) *EthRPCTransaction {
	return newEthRPCTransaction(nil, tx, common.Hash{}, 0, 0, config)
}

// formatTxToEthTxJSON formats types.Transaction to ethTxJSON.
// Use this function for only Ethereum typed transaction.
func formatTxToEthTxJSON(tx *types.Transaction) *ethTxJSON {
	var enc ethTxJSON

	enc.Type = hexutil.Uint64(byte(tx.Type()))
	// If tx is not Ethereum transaction, the type is converted to TxTypeLegacyTransaction.
	if !tx.IsEthereumTransaction() {
		enc.Type = hexutil.Uint64(types.TxTypeLegacyTransaction)
	}
	enc.Hash = tx.Hash()
	signature := tx.GetTxInternalData().RawSignatureValues()[0]
	// Initialize signature values when it is nil.
	if signature.V == nil {
		signature.V = new(big.Int)
	}
	if signature.R == nil {
		signature.R = new(big.Int)
	}
	if signature.S == nil {
		signature.S = new(big.Int)
	}
	nonce := tx.Nonce()
	gas := tx.Gas()
	enc.Nonce = (*hexutil.Uint64)(&nonce)
	enc.Gas = (*hexutil.Uint64)(&gas)
	enc.Value = (*hexutil.Big)(tx.Value())
	data := tx.Data()
	enc.Data = (*hexutil.Bytes)(&data)
	enc.To = tx.To()
	enc.V = (*hexutil.Big)(signature.V)
	enc.R = (*hexutil.Big)(signature.R)
	enc.S = (*hexutil.Big)(signature.S)

	switch tx.Type() {
	case types.TxTypeEthereumAccessList:
		al := tx.AccessList()
		enc.AccessList = &al
		enc.ChainID = (*hexutil.Big)(tx.ChainId())
		enc.GasPrice = (*hexutil.Big)(tx.GasPrice())
	case types.TxTypeEthereumDynamicFee:
		al := tx.AccessList()
		enc.AccessList = &al
		enc.ChainID = (*hexutil.Big)(tx.ChainId())
		enc.MaxFeePerGas = (*hexutil.Big)(tx.GasFeeCap())
		enc.MaxPriorityFeePerGas = (*hexutil.Big)(tx.GasTipCap())
	case types.TxTypeEthereumSetCode:
		al := tx.AccessList()
		aul := tx.AuthorizationList()
		enc.AccessList = &al
		enc.AuthorizationList = &aul
		enc.ChainID = (*hexutil.Big)(tx.ChainId())
		enc.MaxFeePerGas = (*hexutil.Big)(tx.GasFeeCap())
		enc.MaxPriorityFeePerGas = (*hexutil.Big)(tx.GasTipCap())
	default:
		enc.GasPrice = (*hexutil.Big)(tx.GasPrice())
	}
	return &enc
}

// GetTransactionByBlockNumberAndIndex returns the transaction for the given block number and index.
func (api *EthereumAPI) GetTransactionByBlockNumberAndIndex(ctx context.Context, blockNr rpc.BlockNumber, index hexutil.Uint) *EthRPCTransaction {
	block, err := api.publicTransactionPoolAPI.b.BlockByNumber(ctx, blockNr)
	if err != nil {
		return nil
	}

	return newEthRPCTransactionFromBlockIndex(block, uint64(index), api.publicBlockChainAPI.b.ChainConfig())
}

// GetTransactionByBlockHashAndIndex returns the transaction for the given block hash and index.
func (api *EthereumAPI) GetTransactionByBlockHashAndIndex(ctx context.Context, blockHash common.Hash, index hexutil.Uint) *EthRPCTransaction {
	block, err := api.publicTransactionPoolAPI.b.BlockByHash(ctx, blockHash)
	if err != nil || block == nil {
		return nil
	}
	return newEthRPCTransactionFromBlockIndex(block, uint64(index), api.publicBlockChainAPI.b.ChainConfig())
}

// GetRawTransactionByBlockNumberAndIndex returns the bytes of the transaction for the given block number and index.
func (api *EthereumAPI) GetRawTransactionByBlockNumberAndIndex(ctx context.Context, blockNr rpc.BlockNumber, index hexutil.Uint) hexutil.Bytes {
	rawTx, err := api.publicTransactionPoolAPI.GetRawTransactionByBlockNumberAndIndex(ctx, blockNr, index)
	if rawTx == nil || err != nil {
		return nil
	}
	if rawTx[0] == byte(types.EthereumTxTypeEnvelope) {
		rawTx = rawTx[1:]
	}
	return rawTx
}

// GetRawTransactionByBlockHashAndIndex returns the bytes of the transaction for the given block hash and index.
func (api *EthereumAPI) GetRawTransactionByBlockHashAndIndex(ctx context.Context, blockHash common.Hash, index hexutil.Uint) hexutil.Bytes {
	rawTx, err := api.publicTransactionPoolAPI.GetRawTransactionByBlockHashAndIndex(ctx, blockHash, index)
	if rawTx == nil || err != nil {
		return nil
	}
	if rawTx[0] == byte(types.EthereumTxTypeEnvelope) {
		rawTx = rawTx[1:]
	}
	return rawTx
}

// GetTransactionCount returns the number of transactions the given address has sent for the given block number.
func (api *EthereumAPI) GetTransactionCount(ctx context.Context, address common.Address, blockNrOrHash rpc.BlockNumberOrHash) (*hexutil.Uint64, error) {
	return api.publicTransactionPoolAPI.GetTransactionCount(ctx, address, blockNrOrHash)
}

// GetTransactionByHash returns the transaction for the given hash.
func (api *EthereumAPI) GetTransactionByHash(ctx context.Context, hash common.Hash) (*EthRPCTransaction, error) {
	txpoolAPI := api.publicTransactionPoolAPI.b

	// Try to return an already finalized transaction
	if tx, blockHash, blockNumber, index := txpoolAPI.ChainDB().ReadTxAndLookupInfo(hash); tx != nil {
		block, err := txpoolAPI.BlockByHash(ctx, blockHash)
		if err != nil {
			return nil, err
		}
		if block == nil {
			return nil, errNotFoundBlock
		}
		return newEthRPCTransaction(block, tx, blockHash, blockNumber, index, api.publicBlockChainAPI.b.ChainConfig()), nil
	}
	// No finalized transaction, try to retrieve it from the pool
	if tx := txpoolAPI.GetPoolTransaction(hash); tx != nil {
		return newEthRPCPendingTransaction(tx, api.publicBlockChainAPI.b.ChainConfig()), nil
	}
	// Transaction unknown, return as such
	return nil, nil
}

// GetRawTransactionByHash returns the bytes of the transaction for the given hash.
func (api *EthereumAPI) GetRawTransactionByHash(ctx context.Context, hash common.Hash) (hexutil.Bytes, error) {
	rawTx, err := api.publicTransactionPoolAPI.GetRawTransactionByHash(ctx, hash)
	if rawTx == nil || err != nil {
		return nil, err
	}
	if rawTx[0] == byte(types.EthereumTxTypeEnvelope) {
		return rawTx[1:], nil
	}
	return rawTx, nil
}

// GetTransactionReceipt returns the transaction receipt for the given transaction hash.
func (api *EthereumAPI) GetTransactionReceipt(ctx context.Context, hash common.Hash) (map[string]interface{}, error) {
	txpoolAPI := api.publicTransactionPoolAPI.b

	// Formats return Kaia transaction Receipt to the Ethereum Transaction Receipt.
	tx, blockHash, blockNumber, index, receipt := txpoolAPI.GetTxLookupInfoAndReceipt(ctx, hash)

	if tx == nil {
		return nil, nil
	}
	receipts := txpoolAPI.GetBlockReceipts(ctx, blockHash)
	cumulativeGasUsed := uint64(0)
	for i := uint64(0); i <= index; i++ {
		cumulativeGasUsed += receipts[i].GasUsed
	}

	// No error handling is required here.
	// Header is checked in the following newEthTransactionReceipt function
	header, _ := txpoolAPI.HeaderByHash(ctx, blockHash)

	ethTx, err := newEthTransactionReceipt(header, tx, txpoolAPI, blockHash, blockNumber, index, cumulativeGasUsed, receipt)
	if err != nil {
		return nil, err
	}
	return ethTx, nil
}

// GetBlockReceipts returns the receipts of all transactions in the block identified by number or hash.
func (api *EthereumAPI) GetBlockReceipts(ctx context.Context, blockNrOrHash rpc.BlockNumberOrHash) ([]map[string]interface{}, error) {
	b := api.publicBlockChainAPI.b
	block, err := b.BlockByNumberOrHash(ctx, blockNrOrHash)
	if err != nil {
		return nil, err
	}

	var (
		header            = block.Header()
		blockHash         = block.Hash()
		blockNumber       = block.NumberU64()
		txs               = block.Transactions()
		receipts          = b.GetBlockReceipts(ctx, block.Hash())
		cumulativeGasUsed = uint64(0)
		outputList        = make([]map[string]interface{}, 0, len(receipts))
	)
	if receipts.Len() != txs.Len() {
		return nil, fmt.Errorf("the size of transactions and receipts is different in the block (%s)", blockHash.String())
	}
	for index, receipt := range receipts {
		tx := txs[index]
		cumulativeGasUsed += receipt.GasUsed
		output, err := newEthTransactionReceipt(header, tx, b, blockHash, blockNumber, uint64(index), cumulativeGasUsed, receipt)
		if err != nil {
			return nil, err
		}
		outputList = append(outputList, output)
	}
	return outputList, nil
}

// newEthTransactionReceipt creates a transaction receipt in Ethereum format.
func newEthTransactionReceipt(header *types.Header, tx *types.Transaction, b Backend, blockHash common.Hash, blockNumber, index, cumulativeGasUsed uint64, receipt *types.Receipt) (map[string]interface{}, error) {
	// When an unknown transaction receipt is requested through rpc call,
	// nil is returned by Kaia API, and it is handled.
	if tx == nil || receipt == nil {
		return nil, nil
	}

	typeInt := tx.Type()
	// If tx is not Ethereum transaction, the type is converted to TxTypeLegacyTransaction.
	if !tx.IsEthereumTransaction() {
		typeInt = types.TxTypeLegacyTransaction
	}

	fields := map[string]interface{}{
		"blockHash":         blockHash,
		"blockNumber":       hexutil.Uint64(blockNumber),
		"transactionHash":   tx.Hash(),
		"transactionIndex":  hexutil.Uint64(index),
		"from":              getFrom(tx),
		"to":                resolveToField(tx),
		"gasUsed":           hexutil.Uint64(receipt.GasUsed),
		"cumulativeGasUsed": hexutil.Uint64(cumulativeGasUsed),
		"contractAddress":   nil,
		"logs":              receipt.Logs,
		"logsBloom":         receipt.Bloom,
		"type":              hexutil.Uint(byte(typeInt)),
	}

	// After Magma hard fork : return header.baseFee
	// After EthTxType hard fork : use zero baseFee to calculate effective gas price for EthereumDynamicFeeTx :
	//  return gas price of tx.
	// Before EthTxType hard fork : return gas price of tx. (typed ethereum txs are not available.)
	fields["effectiveGasPrice"] = hexutil.Uint64(tx.EffectiveGasPrice(header, b.ChainConfig()).Uint64())

	// Always use the "status" field and Ignore the "root" field.
	if receipt.Status != types.ReceiptStatusSuccessful {
		// In Ethereum, status field can have 0(=Failure) or 1(=Success) only.
		fields["status"] = hexutil.Uint(types.ReceiptStatusFailed)
	} else {
		fields["status"] = hexutil.Uint(receipt.Status)
	}

	if receipt.Logs == nil {
		fields["logs"] = [][]*types.Log{}
	}
	// If the ContractAddress is 20 0x0 bytes, assume it is not a contract creation
	if receipt.ContractAddress != (common.Address{}) {
		fields["contractAddress"] = receipt.ContractAddress
	}

	return fields, nil
}

// SendTransaction creates a transaction for the given argument, sign it and submit it to the
// transaction pool.
func (api *EthereumAPI) SendTransaction(ctx context.Context, args EthTransactionArgs) (common.Hash, error) {
	if args.Nonce == nil {
		// Hold the addresses mutex around signing to prevent concurrent assignment of
		// the same nonce to multiple accounts.
		api.publicTransactionPoolAPI.nonceLock.LockAddr(args.from())
		defer api.publicTransactionPoolAPI.nonceLock.UnlockAddr(args.from())
	}
	if err := args.setDefaults(ctx, api.publicTransactionPoolAPI.b); err != nil {
		return common.Hash{}, err
	}
	tx, _ := args.toTransaction()
	signedTx, err := api.publicTransactionPoolAPI.sign(args.from(), tx)
	if err != nil {
		return common.Hash{}, err
	}
	// Check if signedTx is RLP-Encodable format.
	_, err = rlp.EncodeToBytes(signedTx)
	if err != nil {
		return common.Hash{}, err
	}
	return submitTransaction(ctx, api.publicTransactionPoolAPI.b, signedTx)
}

// EthSignTransactionResult represents a RLP encoded signed transaction.
// SignTransactionResult in go-ethereum has been renamed to EthSignTransactionResult.
// SignTransactionResult is defined in go-ethereum's internal package, so SignTransactionResult is redefined here as EthSignTransactionResult.
type EthSignTransactionResult struct {
	Raw hexutil.Bytes `json:"raw"`
	Tx  *ethTxJSON    `json:"tx"`
}

// FillTransaction fills the defaults (nonce, gas, gasPrice or 1559 fields)
// on a given unsigned transaction, and returns it to the caller for further
// processing (signing + broadcast).
func (api *EthereumAPI) FillTransaction(ctx context.Context, args EthTransactionArgs) (*EthSignTransactionResult, error) { // Set some sanity defaults and terminate on failure
	if err := args.setDefaults(ctx, api.publicTransactionPoolAPI.b); err != nil {
		return nil, err
	}
	// Assemble the transaction and obtain rlp
	tx, _ := args.toTransaction()
	data, err := tx.MarshalBinary()
	if err != nil {
		return nil, err
	}

	if tx.IsEthTypedTransaction() {
		// Return rawTx except types.TxTypeEthEnvelope: 0x78(= 1 byte)
		return &EthSignTransactionResult{data[1:], formatTxToEthTxJSON(tx)}, nil
	}
	return &EthSignTransactionResult{data, formatTxToEthTxJSON(tx)}, nil
}

// SendRawTransaction will add the signed transaction to the transaction pool.
// The sender is responsible for signing the transaction and using the correct nonce.
func (api *EthereumAPI) SendRawTransaction(ctx context.Context, input hexutil.Bytes) (common.Hash, error) {
	if len(input) == 0 {
		return common.Hash{}, fmt.Errorf("Empty input")
	}
	if 0 < input[0] && input[0] < 0x7f {
		inputBytes := []byte{byte(types.EthereumTxTypeEnvelope)}
		inputBytes = append(inputBytes, input...)
		return api.publicTransactionPoolAPI.SendRawTransaction(ctx, inputBytes)
	}
	// legacy transaction
	return api.publicTransactionPoolAPI.SendRawTransaction(ctx, input)
}

// Sign calculates an ECDSA signature for:
// keccack256("\x19Ethereum Signed Message:\n" + len(message) + message).
//
// Note, the produced signature conforms to the secp256k1 curve R, S and V values,
// where the V value will be 27 or 28 for legacy reasons.
//
// The account associated with addr must be unlocked.
//
// https://github.com/ethereum/wiki/wiki/JSON-RPC#eth_sign
func (api *EthereumAPI) Sign(addr common.Address, data hexutil.Bytes) (hexutil.Bytes, error) {
	return api.publicTransactionPoolAPI.Sign(addr, data)
}

// SignTransaction will sign the given transaction with the from account.
// The node needs to have the private key of the account corresponding with
// the given from address and it needs to be unlocked.
func (api *EthereumAPI) SignTransaction(ctx context.Context, args EthTransactionArgs) (*EthSignTransactionResult, error) {
	b := api.publicTransactionPoolAPI.b

	if args.Gas == nil {
		return nil, fmt.Errorf("gas not specified")
	}
	if args.GasPrice == nil && (args.MaxPriorityFeePerGas == nil || args.MaxFeePerGas == nil) {
		return nil, fmt.Errorf("missing gasPrice or maxFeePerGas/maxPriorityFeePerGas")
	}
	if args.Nonce == nil {
		return nil, fmt.Errorf("nonce not specified")
	}
	if err := args.setDefaults(ctx, b); err != nil {
		return nil, err
	}
	// Before actually sign the transaction, ensure the transaction fee is reasonable.
	tx, _ := args.toTransaction()
	if err := checkTxFee(tx.GasPrice(), tx.Gas(), b.RPCTxFeeCap()); err != nil {
		return nil, err
	}
	signed, err := api.publicTransactionPoolAPI.sign(args.from(), tx)
	if err != nil {
		return nil, err
	}
	data, err := signed.MarshalBinary()
	if err != nil {
		return nil, err
	}
	if tx.IsEthTypedTransaction() {
		// Return rawTx except types.TxTypeEthEnvelope: 0x78(= 1 byte)
		return &EthSignTransactionResult{data[1:], formatTxToEthTxJSON(tx)}, nil
	}
	return &EthSignTransactionResult{data, formatTxToEthTxJSON(tx)}, nil
}

// PendingTransactions returns the transactions that are in the transaction pool
// and have a from address that is one of the accounts this node manages.
func (api *EthereumAPI) PendingTransactions() ([]*EthRPCTransaction, error) {
	b := api.publicTransactionPoolAPI.b
	pending, err := b.GetPoolTransactions()
	if err != nil {
		return nil, err
	}
	accounts := getAccountsFromWallets(b.AccountManager().Wallets())
	transactions := make([]*EthRPCTransaction, 0, len(pending))
	for _, tx := range pending {
		from := getFrom(tx)
		if _, exists := accounts[from]; exists {
			ethTx := newEthRPCPendingTransaction(tx, api.publicBlockChainAPI.b.ChainConfig())
			if ethTx == nil {
				return nil, nil
			}
			transactions = append(transactions, ethTx)
		}
	}
	return transactions, nil
}

// Resend accepts an existing transaction and a new gas price and limit. It will remove
// the given transaction from the pool and reinsert it with the new gas price and limit.
func (api *EthereumAPI) Resend(ctx context.Context, sendArgs EthTransactionArgs, gasPrice *hexutil.Big, gasLimit *hexutil.Uint64) (common.Hash, error) {
	return resend(api.publicTransactionPoolAPI, ctx, &sendArgs, gasPrice, gasLimit)
}

// Accounts returns the collection of accounts this node manages.
func (api *EthereumAPI) Accounts() []common.Address {
	return api.publicAccountAPI.Accounts()
}

// rpcMarshalHeader marshal block header as Ethereum compatible format.
// It returns error when fetching Author which is block proposer is failed.
func (api *EthereumAPI) rpcMarshalHeader(head *types.Header, inclMiner bool) (map[string]interface{}, error) {
	var proposer common.Address
	var err error

	b := api.publicKaiaAPI.b
	if head.Number.Sign() != 0 && inclMiner {
		proposer, err = b.Engine().Author(head)
		if err != nil {
			// miner is the field Kaia should provide the correct value. It's not the field dummy value is allowed.
			logger.Error("Failed to fetch author during marshaling header", "err", err.Error())
			return nil, err
		}
	}
	result := map[string]interface{}{
		"number":          (*hexutil.Big)(head.Number),
		"hash":            head.Hash(),
		"parentHash":      head.ParentHash,
		"nonce":           BlockNonce{},  // There is no block nonce concept in Kaia, so it must be empty.
		"mixHash":         common.Hash{}, // Kaia does not use mixHash, so it must be empty.
		"sha3Uncles":      common.HexToHash(EmptySha3Uncles),
		"logsBloom":       head.Bloom,
		"stateRoot":       head.Root,
		"miner":           proposer,
		"difficulty":      (*hexutil.Big)(head.BlockScore),
		"totalDifficulty": (*hexutil.Big)(b.GetTd(head.Hash())),
		// extraData always return empty Bytes because actual value of extraData in Kaia header cannot be used as meaningful way because
		// we cannot provide original header of Kaia and this field is used as consensus info which is encoded value of validators addresses, validators signatures, and proposer signature in Kaia.
		"extraData": hexutil.Bytes{},
		"size":      hexutil.Uint64(head.Size()),
		// No block gas limit in Kaia, instead there is computation cost limit per tx.
		"gasLimit":         hexutil.Uint64(params.UpperGasLimit),
		"gasUsed":          hexutil.Uint64(head.GasUsed),
		"timestamp":        hexutil.Big(*head.Time),
		"transactionsRoot": head.TxHash,
		"receiptsRoot":     head.ReceiptHash,
	}

	if b.ChainConfig().IsEthTxTypeForkEnabled(head.Number) {
		if head.BaseFee == nil {
			result["baseFeePerGas"] = (*hexutil.Big)(new(big.Int).SetUint64(params.ZeroBaseFee))
		} else {
			result["baseFeePerGas"] = (*hexutil.Big)(head.BaseFee)
		}
	}
	if b.ChainConfig().IsRandaoForkEnabled(head.Number) {
		result["randomReveal"] = hexutil.Bytes(head.RandomReveal)
		result["mixHash"] = hexutil.Bytes(head.MixHash)
	}
	return result, nil
}

// rpcMarshalBlock marshal block as Ethereum compatible format
func (api *EthereumAPI) rpcMarshalBlock(block *types.Block, inclMiner, inclTx, fullTx bool) (map[string]interface{}, error) {
	fields, err := api.rpcMarshalHeader(block.Header(), inclMiner)
	if err != nil {
		return nil, err
	}
	fields["size"] = hexutil.Uint64(block.Size())

	if inclTx {
		formatTx := func(tx *types.Transaction) (interface{}, error) {
			return tx.Hash(), nil
		}
		if fullTx {
			formatTx = func(tx *types.Transaction) (interface{}, error) {
				return newEthRPCTransactionFromBlockHash(block, tx.Hash(), api.publicBlockChainAPI.b.ChainConfig()), nil
			}
		}
		txs := block.Transactions()
		transactions := make([]interface{}, len(txs))
		var err error
		for i, tx := range txs {
			if transactions[i], err = formatTx(tx); err != nil {
				return nil, err
			}
		}
		fields["transactions"] = transactions
	}
	// There is no uncles in Kaia
	fields["uncles"] = []common.Hash{}

	return fields, nil
}

func EthDoCall(ctx context.Context, b Backend, args EthTransactionArgs, blockNrOrHash rpc.BlockNumberOrHash, overrides *EthStateOverride, timeout time.Duration, globalGasCap uint64) (*blockchain.ExecutionResult, error) {
	defer func(start time.Time) { logger.Debug("Executing EVM call finished", "runtime", time.Since(start)) }(time.Now())

	state, header, err := b.StateAndHeaderByNumberOrHash(ctx, blockNrOrHash)
	if state == nil || err != nil {
		return nil, err
	}
	if err := overrides.Apply(state); err != nil {
		return nil, err
	}
	// Setup context so it may be cancelled the call has completed
	// or, in case of unmetered gas, setup a context with a timeout.
	var cancel context.CancelFunc
	if timeout > 0 {
		ctx, cancel = context.WithTimeout(ctx, timeout)
	} else {
		ctx, cancel = context.WithCancel(ctx)
	}
	// Make sure the context is cancelled when the call has completed
	// this makes sure resources are cleaned up.
	defer cancel()

	// header.BaseFee != nil means magma hardforked
	var baseFee *big.Int
	if header.BaseFee != nil {
		baseFee = header.BaseFee
	} else {
		baseFee = new(big.Int).SetUint64(params.ZeroBaseFee)
	}
<<<<<<< HEAD
	intrinsicGas, err := types.IntrinsicGas(args.data(), nil, nil, args.To == nil, b.ChainConfig().Rules(header.Number))
=======
	intrinsicGas, err := types.IntrinsicGas(args.data(), args.GetAccessList(), args.To == nil, b.ChainConfig().Rules(header.Number))
>>>>>>> 9c311bd8
	if err != nil {
		return nil, err
	}
	msg, err := args.ToMessage(globalGasCap, baseFee, intrinsicGas)
	if err != nil {
		return nil, err
	}

	// Add gas fee to sender for estimating gasLimit/computing cost or calling a function by insufficient balance sender.
	state.AddBalance(msg.ValidatedSender(), new(big.Int).Mul(new(big.Int).SetUint64(msg.Gas()), msg.EffectiveGasPrice(header, b.ChainConfig())))

	// The intrinsicGas is checked again later in the blockchain.ApplyMessage function,
	// but we check in advance here in order to keep StateTransition.TransactionDb method as unchanged as possible
	// and to clarify error reason correctly to serve eth namespace APIs.
	// This case is handled by EthDoEstimateGas function.
	if msg.Gas() < intrinsicGas {
		return nil, fmt.Errorf("%w: msg.gas %d, want %d", blockchain.ErrIntrinsicGas, msg.Gas(), intrinsicGas)
	}
	evm, vmError, err := b.GetEVM(ctx, msg, state, header, vm.Config{ComputationCostLimit: params.OpcodeComputationCostLimitInfinite})
	if err != nil {
		return nil, err
	}
	// Wait for the context to be done and cancel the evm. Even if the
	// EVM has finished, cancelling may be done (repeatedly)
	go func() {
		<-ctx.Done()
		evm.Cancel(vm.CancelByCtxDone)
	}()

	// Execute the message.
	result, err := blockchain.ApplyMessage(evm, msg)
	if err := vmError(); err != nil {
		return nil, err
	}
	// If the timer caused an abort, return an appropriate error message
	if evm.Cancelled() {
		return nil, fmt.Errorf("execution aborted (timeout = %v)", timeout)
	}
	if err != nil {
		return result, fmt.Errorf("err: %w (supplied gas %d)", err, msg.Gas())
	}
	return result, nil
}

func EthDoEstimateGas(ctx context.Context, b Backend, args EthTransactionArgs, blockNrOrHash rpc.BlockNumberOrHash, overrides *EthStateOverride, gasCap uint64) (hexutil.Uint64, error) {
	// Use zero address if sender unspecified.
	if args.From == nil {
		args.From = new(common.Address)
	}

	var gasLimit uint64 = 0
	if args.Gas != nil {
		gasLimit = uint64(*args.Gas)
	}

	// Normalize the max fee per gas the call is willing to spend.
	var feeCap *big.Int = common.Big0
	if args.GasPrice != nil && (args.MaxFeePerGas != nil || args.MaxPriorityFeePerGas != nil) {
		return 0, errors.New("both gasPrice and (maxFeePerGas or maxPriorityFeePerGas) specified")
	} else if args.GasPrice != nil {
		feeCap = args.GasPrice.ToInt()
	} else if args.MaxFeePerGas != nil {
		feeCap = args.MaxFeePerGas.ToInt()
	}

	state, _, err := b.StateAndHeaderByNumberOrHash(ctx, blockNrOrHash)
	if err != nil {
		return 0, err
	}
	if err := overrides.Apply(state); err != nil {
		return 0, err
	}
	balance := state.GetBalance(*args.From) // from can't be nil

	executable := func(gas uint64) (bool, *blockchain.ExecutionResult, error) {
		args.Gas = (*hexutil.Uint64)(&gas)
		result, err := EthDoCall(ctx, b, args, blockNrOrHash, overrides, b.RPCEVMTimeout(), gasCap)
		if err != nil {
			if errors.Is(err, blockchain.ErrIntrinsicGas) {
				return true, nil, nil // Special case, raise gas limit
			}
			// Returns error when it is not VM error (less balance or wrong nonce, etc...).
			return true, nil, err // Bail out
		}
		// If err is vmError, return vmError with returned data
		return result.Failed(), result, nil
	}

	return blockchain.DoEstimateGas(ctx, gasLimit, gasCap, args.Value.ToInt(), feeCap, balance, executable)
}

// checkTxFee is an internal function used to check whether the fee of
// the given transaction is _reasonable_(under the cap).
func checkTxFee(gasPrice *big.Int, gas uint64, cap float64) error {
	// Short circuit if there is no cap for transaction fee at all.
	if cap == 0 {
		return nil
	}
	feeEth := new(big.Float).Quo(new(big.Float).SetInt(new(big.Int).Mul(gasPrice, new(big.Int).SetUint64(gas))), new(big.Float).SetInt(big.NewInt(params.KAIA)))
	feeFloat, _ := feeEth.Float64()
	if feeFloat > cap {
		return fmt.Errorf("tx fee (%.2f KAIA) exceeds the configured cap (%.2f KAIA)", feeFloat, cap)
	}
	return nil
}

// accessListResult returns an optional accesslist
// It's the result of the `debug_createAccessList` RPC call.
// It contains an error if the transaction itself failed.
type accessListResult struct {
	Accesslist *types.AccessList `json:"accessList"`
	Error      string            `json:"error,omitempty"`
	GasUsed    hexutil.Uint64    `json:"gasUsed"`
}

func doCreateAccessList(ctx context.Context, b Backend, args EthTransactionArgs, blockNrOrHash *rpc.BlockNumberOrHash) (interface{}, error) {
	bNrOrHash := rpc.NewBlockNumberOrHashWithNumber(rpc.PendingBlockNumber)
	if blockNrOrHash != nil {
		bNrOrHash = *blockNrOrHash
	}
	acl, gasUsed, vmerr, err := AccessList(ctx, b, bNrOrHash, args)
	if err != nil {
		return nil, err
	}
	result := &accessListResult{Accesslist: &acl, GasUsed: hexutil.Uint64(gasUsed)}
	if vmerr != nil {
		result.Error = vmerr.Error()
	}
	return result, nil
}

// CreateAccessList creates an EIP-2930 type AccessList for the given transaction.
// Reexec and BlockNrOrHash can be specified to create the accessList on top of a certain state.
func (api *EthereumAPI) CreateAccessList(ctx context.Context, args EthTransactionArgs, blockNrOrHash *rpc.BlockNumberOrHash) (interface{}, error) {
	return doCreateAccessList(ctx, api.publicKaiaAPI.b, args, blockNrOrHash)
}

// AccessList creates an access list for the given transaction.
// If the accesslist creation fails an error is returned.
// If the transaction itself fails, an vmErr is returned.
func AccessList(ctx context.Context, b Backend, blockNrOrHash rpc.BlockNumberOrHash, args EthTransactionArgs) (acl types.AccessList, gasUsed uint64, vmErr error, err error) {
	// Retrieve the execution context
	db, header, err := b.StateAndHeaderByNumberOrHash(ctx, blockNrOrHash)
	if db == nil || err != nil {
		return nil, 0, nil, err
	}
	gasCap := uint64(0)
	if rpcGasCap := b.RPCGasCap(); rpcGasCap != nil {
		gasCap = rpcGasCap.Uint64()
	}

	// Retrieve the precompiles since they don't need to be added to the access list
	rules := b.ChainConfig().Rules(header.Number)
	precompiles := vm.ActivePrecompiles(rules)

	toMsg := func() (*types.Transaction, error) {
		intrinsicGas, err := types.IntrinsicGas(args.data(), nil, nil, args.To == nil, rules)
		if err != nil {
			return nil, err
		}
		return args.ToMessage(gasCap, header.BaseFee, intrinsicGas)
	}

	if args.Gas == nil {
		// Set gaslimit to maximum if the gas is not specified
		upperGasLimit := hexutil.Uint64(params.UpperGasLimit)
		args.Gas = &upperGasLimit
	}
	if msg, err := toMsg(); err == nil {
		baseFee := new(big.Int).SetUint64(params.ZeroBaseFee)
		if header.BaseFee != nil {
			baseFee = header.BaseFee
		}
		// Add gas fee to sender for estimating gasLimit/computing cost or calling a function by insufficient balance sender.
		db.AddBalance(msg.ValidatedSender(), new(big.Int).Mul(new(big.Int).SetUint64(msg.Gas()), baseFee))
	}

	// Ensure any missing fields are filled, extract the recipient and input data
	if err := args.setDefaults(ctx, b); err != nil {
		return nil, 0, nil, err
	}
	var to common.Address
	if args.To != nil {
		to = *args.To
	} else {
		to = crypto.CreateAddress(args.from(), uint64(*args.Nonce))
	}

	// Create an initial tracer
	prevTracer := vm.NewAccessListTracer(nil, args.from(), to, precompiles)
	if args.AccessList != nil {
		prevTracer = vm.NewAccessListTracer(*args.AccessList, args.from(), to, precompiles)
	}
	for {
		if err := ctx.Err(); err != nil {
			return nil, 0, nil, err
		}
		// Retrieve the current access list to expand
		accessList := prevTracer.AccessList()
		logger.Trace("Creating access list", "input", accessList)

		// Copy the original db so we don't modify it
		statedb := db.Copy()
		// Set the accesslist to the last al
		args.AccessList = &accessList
		msg, err := toMsg()
		if err != nil {
			return nil, 0, nil, err
		}

		// Apply the transaction with the access list tracer
		tracer := vm.NewAccessListTracer(accessList, args.from(), to, precompiles)
		config := vm.Config{Tracer: tracer, Debug: true}
		vmenv, _, err := b.GetEVM(ctx, msg, statedb, header, config)
		res, err := blockchain.ApplyMessage(vmenv, msg)
		if err != nil {
			tx, _ := args.toTransaction()
			return nil, 0, nil, fmt.Errorf("failed to apply transaction: %v err: %v", tx.Hash().Hex(), err)
		}
		if tracer.Equal(prevTracer) {
			return accessList, res.UsedGas, res.Unwrap(), nil
		}
		prevTracer = tracer
	}
}<|MERGE_RESOLUTION|>--- conflicted
+++ resolved
@@ -1415,11 +1415,7 @@
 	} else {
 		baseFee = new(big.Int).SetUint64(params.ZeroBaseFee)
 	}
-<<<<<<< HEAD
-	intrinsicGas, err := types.IntrinsicGas(args.data(), nil, nil, args.To == nil, b.ChainConfig().Rules(header.Number))
-=======
-	intrinsicGas, err := types.IntrinsicGas(args.data(), args.GetAccessList(), args.To == nil, b.ChainConfig().Rules(header.Number))
->>>>>>> 9c311bd8
+	intrinsicGas, err := types.IntrinsicGas(args.data(), args.GetAccessList(), nil, args.To == nil, b.ChainConfig().Rules(header.Number))
 	if err != nil {
 		return nil, err
 	}
