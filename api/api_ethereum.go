--- conflicted
+++ resolved
@@ -32,11 +32,8 @@
 	"github.com/klaytn/klaytn/blockchain/vm"
 	"github.com/klaytn/klaytn/common"
 	"github.com/klaytn/klaytn/common/hexutil"
-<<<<<<< HEAD
 	"github.com/klaytn/klaytn/common/math"
-=======
 	"github.com/klaytn/klaytn/crypto"
->>>>>>> 9b23c1a0
 	"github.com/klaytn/klaytn/governance"
 	"github.com/klaytn/klaytn/networks/rpc"
 	"github.com/klaytn/klaytn/node/cn/filters"
@@ -1249,7 +1246,39 @@
 	return result, nil
 }
 
-<<<<<<< HEAD
+// rpcMarshalBlock marshal block as Ethereum compatible format
+func (api *EthereumAPI) rpcMarshalBlock(block *types.Block, inclTx, fullTx bool) (map[string]interface{}, error) {
+	fields, err := api.rpcMarshalHeader(block.Header())
+	if err != nil {
+		return nil, err
+	}
+	fields["size"] = hexutil.Uint64(block.Size())
+
+	if inclTx {
+		formatTx := func(tx *types.Transaction) (interface{}, error) {
+			return tx.Hash(), nil
+		}
+		if fullTx {
+			formatTx = func(tx *types.Transaction) (interface{}, error) {
+				return newEthRPCTransactionFromBlockHash(block, tx.Hash()), nil
+			}
+		}
+		txs := block.Transactions()
+		transactions := make([]interface{}, len(txs))
+		var err error
+		for i, tx := range txs {
+			if transactions[i], err = formatTx(tx); err != nil {
+				return nil, err
+			}
+		}
+		fields["transactions"] = transactions
+	}
+	// There is no uncles in Klaytn
+	fields["uncles"] = []common.Hash{}
+
+	return fields, nil
+}
+
 func EthDoCall(ctx context.Context, b Backend, args EthTransactionArgs, blockNrOrHash rpc.BlockNumberOrHash, overrides *EthStateOverride, timeout time.Duration, globalGasCap uint64) ([]byte, uint64, error) {
 	defer func(start time.Time) { logger.Debug("Executing EVM call finished", "runtime", time.Since(start)) }(time.Now())
 
@@ -1409,37 +1438,4 @@
 		}
 	}
 	return hexutil.Uint64(hi), nil
-=======
-// rpcMarshalBlock marshal block as Ethereum compatible format
-func (api *EthereumAPI) rpcMarshalBlock(block *types.Block, inclTx, fullTx bool) (map[string]interface{}, error) {
-	fields, err := api.rpcMarshalHeader(block.Header())
-	if err != nil {
-		return nil, err
-	}
-	fields["size"] = hexutil.Uint64(block.Size())
-
-	if inclTx {
-		formatTx := func(tx *types.Transaction) (interface{}, error) {
-			return tx.Hash(), nil
-		}
-		if fullTx {
-			formatTx = func(tx *types.Transaction) (interface{}, error) {
-				return newEthRPCTransactionFromBlockHash(block, tx.Hash()), nil
-			}
-		}
-		txs := block.Transactions()
-		transactions := make([]interface{}, len(txs))
-		var err error
-		for i, tx := range txs {
-			if transactions[i], err = formatTx(tx); err != nil {
-				return nil, err
-			}
-		}
-		fields["transactions"] = transactions
-	}
-	// There is no uncles in Klaytn
-	fields["uncles"] = []common.Hash{}
-
-	return fields, nil
->>>>>>> 9b23c1a0
 }