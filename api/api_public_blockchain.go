// Modifications Copyright 2019 The klaytn Authors
// Copyright 2015 The go-ethereum Authors
// This file is part of the go-ethereum library.
//
// The go-ethereum library is free software: you can redistribute it and/or modify
// it under the terms of the GNU Lesser General Public License as published by
// the Free Software Foundation, either version 3 of the License, or
// (at your option) any later version.
//
// The go-ethereum library is distributed in the hope that it will be useful,
// but WITHOUT ANY WARRANTY; without even the implied warranty of
// MERCHANTABILITY or FITNESS FOR A PARTICULAR PURPOSE. See the
// GNU Lesser General Public License for more details.
//
// You should have received a copy of the GNU Lesser General Public License
// along with the go-ethereum library. If not, see <http://www.gnu.org/licenses/>.
//
// This file is derived from internal/ethapi/api.go (2018/06/04).
// Modified and improved for the klaytn development.

package api

import (
	"context"
	"fmt"
	"math/big"
	"time"

	"github.com/klaytn/klaytn/node/cn/filters"

	"github.com/klaytn/klaytn/blockchain"
	"github.com/klaytn/klaytn/blockchain/types"
	"github.com/klaytn/klaytn/blockchain/types/account"
	"github.com/klaytn/klaytn/blockchain/types/accountkey"
	"github.com/klaytn/klaytn/blockchain/vm"
	"github.com/klaytn/klaytn/common"
	"github.com/klaytn/klaytn/common/hexutil"
	"github.com/klaytn/klaytn/common/math"
	"github.com/klaytn/klaytn/log"
	"github.com/klaytn/klaytn/networks/rpc"
	"github.com/klaytn/klaytn/params"
	"github.com/klaytn/klaytn/rlp"
)

const (
	defaultGasPrice      = 25 * params.Ston
	localTxExecutionTime = 5 * time.Second
)

var logger = log.NewModuleLogger(log.API)

// PublicBlockChainAPI provides an API to access the Klaytn blockchain.
// It offers only methods that operate on public data that is freely available to anyone.
type PublicBlockChainAPI struct {
	b Backend
}

// NewPublicBlockChainAPI creates a new Klaytn blockchain API.
func NewPublicBlockChainAPI(b Backend) *PublicBlockChainAPI {
	return &PublicBlockChainAPI{b}
}

// BlockNumber returns the block number of the chain head.
func (s *PublicBlockChainAPI) BlockNumber() hexutil.Uint64 {
	header, _ := s.b.HeaderByNumber(context.Background(), rpc.LatestBlockNumber) // latest header should always be available
	return hexutil.Uint64(header.Number.Uint64())
}

// ChainID returns the chain ID of the chain from genesis file.
func (s *PublicBlockChainAPI) ChainID() *hexutil.Big {
	return s.ChainId()
}

// ChainId returns the chain ID of the chain from genesis file.
// This is for compatibility with ethereum client
func (s *PublicBlockChainAPI) ChainId() *hexutil.Big {
	if s.b.ChainConfig() != nil {
		return (*hexutil.Big)(s.b.ChainConfig().ChainID)
	}
	return nil
}

// IsContractAccount returns true if the account associated with addr has a non-empty codeHash.
// It returns false otherwise.
func (s *PublicBlockChainAPI) IsContractAccount(ctx context.Context, address common.Address, blockNrOrHash rpc.BlockNumberOrHash) (bool, error) {
	state, _, err := s.b.StateAndHeaderByNumberOrHash(ctx, blockNrOrHash)
	if err != nil {
		return false, err
	}
	return state.IsContractAccount(address), state.Error()
}

// IsHumanReadable returns true if the account associated with addr is a human-readable account.
// It returns false otherwise.
//func (s *PublicBlockChainAPI) IsHumanReadable(ctx context.Context, address common.Address, blockNr rpc.BlockNumber) (bool, error) {
//	state, _, err := s.b.StateAndHeaderByNumber(ctx, blockNr)
//	if err != nil {
//		return false, err
//	}
//	return state.IsHumanReadable(address), state.Error()
//}

// GetBlockReceipts returns all the transaction receipts for the given block hash.
func (s *PublicBlockChainAPI) GetBlockReceipts(ctx context.Context, blockHash common.Hash) ([]map[string]interface{}, error) {
	receipts := s.b.GetBlockReceipts(ctx, blockHash)
	block, err := s.b.BlockByHash(ctx, blockHash)
	if err != nil {
		return nil, err
	}
	txs := block.Transactions()
	if receipts.Len() != txs.Len() {
		return nil, fmt.Errorf("the size of transactions and receipts is different in the block (%s)", blockHash.String())
	}
	fieldsList := make([]map[string]interface{}, 0, len(receipts))
	for index, receipt := range receipts {
		fields := RpcOutputReceipt(txs[index], blockHash, block.NumberU64(), uint64(index), receipt)
		fieldsList = append(fieldsList, fields)
	}
	return fieldsList, nil
}

// GetBalance returns the amount of peb for the given address in the state of the
// given block number or hash. The rpc.LatestBlockNumber and rpc.PendingBlockNumber meta
// block numbers and hash are also allowed.
func (s *PublicBlockChainAPI) GetBalance(ctx context.Context, address common.Address, blockNrOrHash rpc.BlockNumberOrHash) (*hexutil.Big, error) {
	state, _, err := s.b.StateAndHeaderByNumberOrHash(ctx, blockNrOrHash)
	if err != nil {
		return nil, err
	}
	return (*hexutil.Big)(state.GetBalance(address)), state.Error()
}

// AccountCreated returns true if the account associated with the address is created.
// It returns false otherwise.
func (s *PublicBlockChainAPI) AccountCreated(ctx context.Context, address common.Address, blockNrOrHash rpc.BlockNumberOrHash) (bool, error) {
	state, _, err := s.b.StateAndHeaderByNumberOrHash(ctx, blockNrOrHash)
	if err != nil {
		return false, err
	}
	return state.Exist(address), state.Error()
}

// GetAccount returns account information of an input address.
func (s *PublicBlockChainAPI) GetAccount(ctx context.Context, address common.Address, blockNrOrHash rpc.BlockNumberOrHash) (*account.AccountSerializer, error) {
	state, _, err := s.b.StateAndHeaderByNumberOrHash(ctx, blockNrOrHash)
	if err != nil {
		return &account.AccountSerializer{}, err
	}
	acc := state.GetAccount(address)
	if acc == nil {
		return &account.AccountSerializer{}, err
	}
	serAcc := account.NewAccountSerializerWithAccount(acc)
	return serAcc, state.Error()
}

// rpcMarshalHeader converts the given header to the RPC output.
func (s *PublicBlockChainAPI) rpcMarshalHeader(header *types.Header) map[string]interface{} {
	fields := filters.RPCMarshalHeader(header, s.b.ChainConfig().IsEthTxTypeForkEnabled(header.Number))
	return fields
}

// GetHeaderByNumber returns the requested canonical block header.
func (s *PublicBlockChainAPI) GetHeaderByNumber(ctx context.Context, number rpc.BlockNumber) (map[string]interface{}, error) {
	header, err := s.b.HeaderByNumber(ctx, number)
	if err != nil {
		return nil, err
	}
	return s.rpcMarshalHeader(header), nil
}

// GetHeaderByHash returns the requested header by hash.
func (s *PublicBlockChainAPI) GetHeaderByHash(ctx context.Context, hash common.Hash) (map[string]interface{}, error) {
	header, err := s.b.HeaderByHash(ctx, hash)
	if err != nil {
		return nil, err
	}
	return s.rpcMarshalHeader(header), nil
}

// GetBlockByNumber returns the requested block. When blockNr is -1 the chain head is returned. When fullTx is true all
// transactions in the block are returned in full detail, otherwise only the transaction hash is returned.
func (s *PublicBlockChainAPI) GetBlockByNumber(ctx context.Context, blockNr rpc.BlockNumber, fullTx bool) (map[string]interface{}, error) {
	block, err := s.b.BlockByNumber(ctx, blockNr)
	if block != nil && err == nil {
		response, err := s.rpcOutputBlock(block, true, fullTx)
		if err == nil && blockNr == rpc.PendingBlockNumber {
			// Pending blocks need to nil out a few fields
			for _, field := range []string{"hash", "nonce", "miner"} {
				response[field] = nil
			}
		}
		return response, err
	}
	return nil, err
}

// GetBlockByHash returns the requested block. When fullTx is true all transactions in the block are returned in full
// detail, otherwise only the transaction hash is returned.
func (s *PublicBlockChainAPI) GetBlockByHash(ctx context.Context, blockHash common.Hash, fullTx bool) (map[string]interface{}, error) {
	block, err := s.b.BlockByHash(ctx, blockHash)
	if err != nil {
		return nil, err
	}
	return s.rpcOutputBlock(block, true, fullTx)
}

// GetCode returns the code stored at the given address in the state for the given block number or hash.
func (s *PublicBlockChainAPI) GetCode(ctx context.Context, address common.Address, blockNrOrHash rpc.BlockNumberOrHash) (hexutil.Bytes, error) {
	state, _, err := s.b.StateAndHeaderByNumberOrHash(ctx, blockNrOrHash)
	if err != nil {
		return nil, err
	}
	code := state.GetCode(address)
	return code, state.Error()
}

// GetStorageAt returns the storage from the state at the given address, key and
// block number. The rpc.LatestBlockNumber and rpc.PendingBlockNumber meta block
// numbers and hash are also allowed.
func (s *PublicBlockChainAPI) GetStorageAt(ctx context.Context, address common.Address, key string, blockNrOrHash rpc.BlockNumberOrHash) (hexutil.Bytes, error) {
	state, _, err := s.b.StateAndHeaderByNumberOrHash(ctx, blockNrOrHash)
	if err != nil {
		return nil, err
	}
	res := state.GetState(address, common.HexToHash(key))
	return res[:], state.Error()
}

// GetAccountKey returns the account key of EOA at a given address.
// If the account of the given address is a Legacy Account or a Smart Contract Account, it will return nil.
func (s *PublicBlockChainAPI) GetAccountKey(ctx context.Context, address common.Address, blockNrOrHash rpc.BlockNumberOrHash) (*accountkey.AccountKeySerializer, error) {
	state, _, err := s.b.StateAndHeaderByNumberOrHash(ctx, blockNrOrHash)
	if err != nil {
		return &accountkey.AccountKeySerializer{}, err
	}
	if state.Exist(address) == false {
		return nil, nil
	}
	accountKey := state.GetKey(address)
	serAccKey := accountkey.NewAccountKeySerializerWithAccountKey(accountKey)
	return serAccKey, state.Error()
}

// IsParallelDBWrite returns if parallel write is enabled or not.
// If enabled, data written in WriteBlockWithState is being written in parallel manner.
func (s *PublicBlockChainAPI) IsParallelDBWrite() bool {
	return s.b.IsParallelDBWrite()
}

// IsSenderTxHashIndexingEnabled returns if senderTxHash to txHash mapping information
// indexing is enabled or not.
func (s *PublicBlockChainAPI) IsSenderTxHashIndexingEnabled() bool {
	return s.b.IsSenderTxHashIndexingEnabled()
}

// CallArgs represents the arguments for a call.
type CallArgs struct {
	From     common.Address  `json:"from"`
	To       *common.Address `json:"to"`
	Gas      hexutil.Uint64  `json:"gas"`
	GasPrice hexutil.Big     `json:"gasPrice"`
	Value    hexutil.Big     `json:"value"`
	Data     hexutil.Bytes   `json:"data"`
}

func DoCall(ctx context.Context, b Backend, args CallArgs, blockNrOrHash rpc.BlockNumberOrHash, vmCfg vm.Config, timeout time.Duration, globalGasCap *big.Int) ([]byte, uint64, uint64, bool, error) {
	defer func(start time.Time) { logger.Debug("Executing EVM call finished", "runtime", time.Since(start)) }(time.Now())

	state, header, err := b.StateAndHeaderByNumberOrHash(ctx, blockNrOrHash)
	if state == nil || err != nil {
		return nil, 0, 0, false, err
	}
	// Set sender address or use a default if none specified
	addr := args.From
	if addr == (common.Address{}) {
		if wallets := b.AccountManager().Wallets(); len(wallets) > 0 {
			if accounts := wallets[0].Accounts(); len(accounts) > 0 {
				addr = accounts[0].Address
			}
		}
	}
	// Set default gas & gas price if none were set
	gas, gasPrice := uint64(args.Gas), args.GasPrice.ToInt()
	if gas == 0 {
		gas = math.MaxUint64 / 2
	}
	if globalGasCap != nil && globalGasCap.Uint64() < gas {
		logger.Warn("Caller gas above allowance, capping", "requested", gas, "cap", globalGasCap)
		gas = globalGasCap.Uint64()
	}
	if gasPrice.Sign() == 0 {
		gasPrice = new(big.Int).SetUint64(defaultGasPrice)
	}

	intrinsicGas, err := types.IntrinsicGas(args.Data, nil, args.To == nil, b.ChainConfig().Rules(header.Number))
	if err != nil {
		return nil, 0, 0, false, err
	}

	// Create new call message
	msg := types.NewMessage(addr, args.To, 0, args.Value.ToInt(), gas, gasPrice, args.Data, false, intrinsicGas)

	// Setup context so it may be cancelled the call has completed
	// or, in case of unmetered gas, setup a context with a timeout.
	var cancel context.CancelFunc
	if timeout > 0 {
		ctx, cancel = context.WithTimeout(ctx, timeout)
	} else {
		ctx, cancel = context.WithCancel(ctx)
	}
	// Make sure the context is cancelled when the call has completed
	// this makes sure resources are cleaned up.
	defer cancel()

	// Add gas fee to sender for estimating gasLimit/computing cost or calling a function by insufficient balance sender.
	state.AddBalance(msg.ValidatedSender(), new(big.Int).Mul(new(big.Int).SetUint64(msg.Gas()), msg.GasPrice()))
	// Get a new instance of the EVM.
	evm, vmError, err := b.GetEVM(ctx, msg, state, header, vmCfg)
	if err != nil {
		return nil, 0, 0, false, err
	}
	// Wait for the context to be done and cancel the evm. Even if the
	// EVM has finished, cancelling may be done (repeatedly)
	go func() {
		<-ctx.Done()
		evm.Cancel(vm.CancelByCtxDone)
	}()

	res, gas, kerr := blockchain.ApplyMessage(evm, msg)
	err = kerr.ErrTxInvalid
	if err := vmError(); err != nil {
		return nil, 0, 0, false, err
	}
	// If the timer caused an abort, return an appropriate error message
	if evm.Cancelled() {
		return nil, 0, 0, false, fmt.Errorf("execution aborted (timeout = %v)", timeout)
	}

	// Propagate error of Receipt as JSON RPC error
	if err == nil {
		err = blockchain.GetVMerrFromReceiptStatus(kerr.Status)
	}

	return res, gas, evm.GetOpCodeComputationCost(), kerr.Status != types.ReceiptStatusSuccessful, err
}

// Call executes the given transaction on the state for the given block number or hash.
// It doesn't make and changes in the state/blockchain and is useful to execute and retrieve values.
func (s *PublicBlockChainAPI) Call(ctx context.Context, args CallArgs, blockNrOrHash rpc.BlockNumberOrHash) (hexutil.Bytes, error) {
	result, _, _, _, err := DoCall(ctx, s.b, args, blockNrOrHash, vm.Config{}, localTxExecutionTime, s.b.RPCGasCap())
	return (hexutil.Bytes)(result), err
}

func (s *PublicBlockChainAPI) EstimateComputationCost(ctx context.Context, args CallArgs, blockNrOrHash rpc.BlockNumberOrHash) (hexutil.Uint64, error) {
	_, _, computationCost, _, err := DoCall(ctx, s.b, args, blockNrOrHash, vm.Config{UseOpcodeComputationCost: true}, localTxExecutionTime, s.b.RPCGasCap())
	return (hexutil.Uint64)(computationCost), err
}

// EstimateGas returns an estimate of the amount of gas needed to execute the given transaction against the latest block.
func (s *PublicBlockChainAPI) EstimateGas(ctx context.Context, args CallArgs) (hexutil.Uint64, error) {
	return s.DoEstimateGas(ctx, s.b, args, s.b.RPCGasCap())
}

func (s *PublicBlockChainAPI) DoEstimateGas(ctx context.Context, b Backend, args CallArgs, gasCap *big.Int) (hexutil.Uint64, error) {
	// Binary search the gas requirement, as it may be higher than the amount used
	var (
		lo  uint64 = params.TxGas - 1
		hi  uint64
		cap uint64
	)
	if uint64(args.Gas) >= params.TxGas {
		hi = uint64(args.Gas)
	} else {
		// Retrieve the current pending block to act as the gas ceiling
		hi = params.UpperGasLimit
	}
	if gasCap != nil && hi > gasCap.Uint64() {
		logger.Warn("Caller gas above allowance, capping", "requested", hi, "cap", gasCap)
		hi = gasCap.Uint64()
	}
	cap = hi

	// Create a helper to check if a gas allowance results in an executable transaction
	executable := func(gas uint64) bool {
		args.Gas = hexutil.Uint64(gas)

		_, _, _, failed, err := DoCall(ctx, b, args, rpc.NewBlockNumberOrHashWithNumber(rpc.LatestBlockNumber), vm.Config{UseOpcodeComputationCost: true}, localTxExecutionTime, gasCap)
		if err != nil || failed {
			return false
		}
		return true
	}
	// Execute the binary search and hone in on an executable gas limit
	for lo+1 < hi {
		mid := (hi + lo) / 2
		if !executable(mid) {
			lo = mid
		} else {
			hi = mid
		}
	}
	// Reject the transaction as invalid if it still fails at the highest allowance
	if hi == cap {
		if !executable(hi) {
			return 0, fmt.Errorf("gas required exceeds allowance or always failing transaction")
		}
	}
	return hexutil.Uint64(hi), nil
}

// ExecutionResult groups all structured logs emitted by the EVM
// while replaying a transaction in debug mode as well as transaction
// execution status, the amount of gas used and the return value
type ExecutionResult struct {
	Gas         uint64         `json:"gas"`
	Failed      bool           `json:"failed"`
	ReturnValue string         `json:"returnValue"`
	StructLogs  []StructLogRes `json:"structLogs"`
}

// accessListResult returns an optional accesslist
// Its the result of the `debug_createAccessList` RPC call.
// It contains an error if the transaction itself failed.
type AccessListResult struct {
	Accesslist *types.AccessList `json:"accessList"`
	Error      string            `json:"error,omitempty"`
	GasUsed    hexutil.Uint64    `json:"gasUsed"`
}

// CreateAccessList creates a EIP-2930 type AccessList for the given transaction.
// Reexec and BlockNrOrHash can be specified to create the accessList on top of a certain state.
// TODO-Klaytn: Have to implement logic. For now, Klaytn does not implement actual access list logic, so return empty access list result.
func (s *PublicBlockChainAPI) CreateAccessList(ctx context.Context, args SendTxArgs, blockNrOrHash *rpc.BlockNumberOrHash) (*AccessListResult, error) {
	result := &AccessListResult{Accesslist: &types.AccessList{}, GasUsed: hexutil.Uint64(0)}
	return result, nil
}

// StructLogRes stores a structured log emitted by the EVM while replaying a
// transaction in debug mode
type StructLogRes struct {
	Pc      uint64             `json:"pc"`
	Op      string             `json:"op"`
	Gas     uint64             `json:"gas"`
	GasCost uint64             `json:"gasCost"`
	Depth   int                `json:"depth"`
	Error   error              `json:"error,omitempty"`
	Stack   *[]string          `json:"stack,omitempty"`
	Memory  *[]string          `json:"memory,omitempty"`
	Storage *map[string]string `json:"storage,omitempty"`
}

// formatLogs formats EVM returned structured logs for json output
func FormatLogs(logs []vm.StructLog) []StructLogRes {
	formatted := make([]StructLogRes, len(logs))
	for index, trace := range logs {
		formatted[index] = StructLogRes{
			Pc:      trace.Pc,
			Op:      trace.Op.String(),
			Gas:     trace.Gas,
			GasCost: trace.GasCost,
			Depth:   trace.Depth,
			Error:   trace.Err,
		}
		if trace.Stack != nil {
			stack := make([]string, len(trace.Stack))
			for i, stackValue := range trace.Stack {
				stack[i] = fmt.Sprintf("%x", math.PaddedBigBytes(stackValue, 32))
			}
			formatted[index].Stack = &stack
		}
		if trace.Memory != nil {
			memory := make([]string, 0, (len(trace.Memory)+31)/32)
			for i := 0; i+32 <= len(trace.Memory); i += 32 {
				memory = append(memory, fmt.Sprintf("%x", trace.Memory[i:i+32]))
			}
			formatted[index].Memory = &memory
		}
		if trace.Storage != nil {
			storage := make(map[string]string)
			for i, storageValue := range trace.Storage {
				storage[fmt.Sprintf("%x", i)] = fmt.Sprintf("%x", storageValue)
			}
			formatted[index].Storage = &storage
		}
	}
	return formatted
}

func RpcOutputBlock(b *types.Block, td *big.Int, inclTx bool, fullTx bool, isEnabledEthTxTypeFork bool) (map[string]interface{}, error) {
	head := b.Header() // copies the header once
	fields := map[string]interface{}{
		"number":           (*hexutil.Big)(head.Number),
		"hash":             b.Hash(),
		"parentHash":       head.ParentHash,
		"logsBloom":        head.Bloom,
		"stateRoot":        head.Root,
		"reward":           head.Rewardbase,
		"blockscore":       (*hexutil.Big)(head.BlockScore),
		"totalBlockScore":  (*hexutil.Big)(td),
		"extraData":        hexutil.Bytes(head.Extra),
		"governanceData":   hexutil.Bytes(head.Governance),
		"voteData":         hexutil.Bytes(head.Vote),
		"size":             hexutil.Uint64(b.Size()),
		"gasUsed":          hexutil.Uint64(head.GasUsed),
		"timestamp":        (*hexutil.Big)(head.Time),
		"timestampFoS":     (hexutil.Uint)(head.TimeFoS),
		"transactionsRoot": head.TxHash,
		"receiptsRoot":     head.ReceiptHash,
	}

	if inclTx {
		formatTx := func(tx *types.Transaction) (interface{}, error) {
			return tx.Hash(), nil
		}

		if fullTx {
			formatTx = func(tx *types.Transaction) (interface{}, error) {
				return newRPCTransactionFromBlockHash(b, tx.Hash()), nil
			}
		}

		txs := b.Transactions()
		transactions := make([]interface{}, len(txs))
		var err error
		for i, tx := range b.Transactions() {
			if transactions[i], err = formatTx(tx); err != nil {
				return nil, err
			}
		}
		fields["transactions"] = transactions
	}

	if isEnabledEthTxTypeFork {
<<<<<<< HEAD
		fields["baseFeePerGas"] = (*hexutil.Big)(new(big.Int).SetUint64(params.ZeroBaseFee))
=======
		if head.BaseFee != nil {
			// KIP71 hardforked block
			fields["baseFeePerGas"] = (*hexutil.Big)(head.BaseFee)
		} else {
			fields["baseFeePerGas"] = (*hexutil.Big)(new(big.Int).SetUint64(params.ZeroBaseFee))
		}
>>>>>>> 798bac00
	}

	return fields, nil
}

// rpcOutputBlock converts the given block to the RPC output which depends on fullTx. If inclTx is true transactions are
// returned. When fullTx is true the returned block contains full transaction details, otherwise it will only contain
// transaction hashes.
func (s *PublicBlockChainAPI) rpcOutputBlock(b *types.Block, inclTx bool, fullTx bool) (map[string]interface{}, error) {
	return RpcOutputBlock(b, s.b.GetTd(b.Hash()), inclTx, fullTx, s.b.ChainConfig().IsEthTxTypeForkEnabled(b.Header().Number))
}

func getFrom(tx *types.Transaction) common.Address {
	var from common.Address
	if tx.IsEthereumTransaction() {
		signer := types.LatestSignerForChainID(tx.ChainId())
		from, _ = types.Sender(signer, tx)
	} else {
		from, _ = tx.From()
	}
	return from
}

// newRPCTransaction returns a transaction that will serialize to the RPC
// representation, with the given location metadata set (if available).
func newRPCTransaction(tx *types.Transaction, blockHash common.Hash, blockNumber uint64, index uint64) map[string]interface{} {
	from := getFrom(tx)

	output := tx.MakeRPCOutput()

	output["senderTxHash"] = tx.SenderTxHashAll()
	output["blockHash"] = blockHash
	output["blockNumber"] = (*hexutil.Big)(new(big.Int).SetUint64(blockNumber))
	output["from"] = from
	output["hash"] = tx.Hash()
	output["transactionIndex"] = hexutil.Uint(index)

	return output
}

// newRPCPendingTransaction returns a pending transaction that will serialize to the RPC representation
func newRPCPendingTransaction(tx *types.Transaction) map[string]interface{} {
	return newRPCTransaction(tx, common.Hash{}, 0, 0)
}

// newRPCTransactionFromBlockIndex returns a transaction that will serialize to the RPC representation.
func newRPCTransactionFromBlockIndex(b *types.Block, index uint64) map[string]interface{} {
	txs := b.Transactions()
	if index >= uint64(len(txs)) {
		return nil
	}
	return newRPCTransaction(txs[index], b.Hash(), b.NumberU64(), index)
}

// newRPCRawTransactionFromBlockIndex returns the bytes of a transaction given a block and a transaction index.
func newRPCRawTransactionFromBlockIndex(b *types.Block, index uint64) hexutil.Bytes {
	txs := b.Transactions()
	if index >= uint64(len(txs)) {
		return nil
	}
	blob, _ := rlp.EncodeToBytes(txs[index])
	return blob
}

// newRPCTransactionFromBlockHash returns a transaction that will serialize to the RPC representation.
func newRPCTransactionFromBlockHash(b *types.Block, hash common.Hash) map[string]interface{} {
	for idx, tx := range b.Transactions() {
		if tx.Hash() == hash {
			return newRPCTransactionFromBlockIndex(b, uint64(idx))
		}
	}
	return nil
}<|MERGE_RESOLUTION|>--- conflicted
+++ resolved
@@ -532,16 +532,12 @@
 	}
 
 	if isEnabledEthTxTypeFork {
-<<<<<<< HEAD
-		fields["baseFeePerGas"] = (*hexutil.Big)(new(big.Int).SetUint64(params.ZeroBaseFee))
-=======
 		if head.BaseFee != nil {
 			// KIP71 hardforked block
 			fields["baseFeePerGas"] = (*hexutil.Big)(head.BaseFee)
 		} else {
 			fields["baseFeePerGas"] = (*hexutil.Big)(new(big.Int).SetUint64(params.ZeroBaseFee))
 		}
->>>>>>> 798bac00
 	}
 
 	return fields, nil
